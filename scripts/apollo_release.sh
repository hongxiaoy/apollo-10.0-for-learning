#! /usr/bin/env bash
set -e

INSTALL_TARGETS=()
SUBDIR_TARGETS=()
CPU_INSTALL_TARGETS=()
CPU_SUBDIR_TARGETS=()

TOP_DIR="$(cd "$(dirname "${BASH_SOURCE[0]}")/.." && pwd -P)"
source "${TOP_DIR}/scripts/apollo.bashrc"

export OPT_APOLLO="$(dirname "${APOLLO_SYSROOT_DIR}")"
export PREFIX_DIR="${PREFIX_DIR:=${APOLLO_DISTRIBUTION_HOME}}"

LIST_ONLY=0
RESOLVE_DEPS=0
PRE_CLEAN=0
BAZEL_OPTS=" -c opt --copt=-mavx2 --host_copt=-mavx2 --jobs=$(nproc) --local_ram_resources=HOST_RAM*0.5 --cxxopt=-fPIC"
SHORTHAND_TARGETS=
CMDLINE_OPTIONS=
INSTALL_OPTIONS=
USE_GPU=-1
LEGACY_RELEASE=0
USER_INPUT_PREFIX=

function _usage() {
    info "Usage: $0 <module>(Can be empty) [Options]"
    info "Options:"
    info "${TAB} -p, --prefix <DIR> Use absolute path <DIR> as install prefix instead of '/apollo/output'"
    info "${TAB} -l, --list         Print the list of installed files; don't install anything"
    info "${TAB} -c, --clean        Ensure clean install by removing prefix dir if exist before installing"
    info "${TAB} -r, --resolve      Also resolve APT packages on which this release build depends"
    info "${TAB} --legacy           Legacy way to release apollo output"
    info "${TAB} -h, --help         Show this message and exit"
}

function _check_arg_for_opt() {
    local opt="$1"
    local optarg="$2"
    if [[ -z "${optarg}" || "${optarg}" =~ ^-.* ]]; then
        error "Missing argument for ${opt}. Exiting..."
        exit 2
    fi
}

function parse_cmdline_args() {
    local prefix_dir=
    local remained_args=
    while [[ $# -gt 0 ]]; do
        local opt="$1"
        shift
        case "${opt}" in
            -p | --prefix)
                _check_arg_for_opt "${opt}" "$1"
                prefix_dir="$1"; shift
                USER_INPUT_PREFIX="${prefix_dir}"
                ;;
            -l | --list)
                LIST_ONLY=1
                ;;
            --legacy)
                LEGACY_RELEASE=1
                ;;
            -r | --resolve)
                RESOLVE_DEPS=1
                ;;
            -c | --clean)
                PRE_CLEAN=1
                ;;
            -h | --help)
                _usage
                exit 0
                ;;

            *)
                remained_args="${remained_args} ${opt}"
                ;;
        esac
    done
    if [[ "${RESOLVE_DEPS}" -gt 0 && "${LIST_ONLY}" -gt 0 ]]; then
        error "'-l,--list' and '-r,--resolve' cannot be used together"
        _usage
        exit 1
    fi
    if [[ "${prefix_dir}" = /* ]]; then
        PREFIX_DIR="${prefix_dir}"
    elif [[ -n "${prefix_dir}" ]]; then
        echo "Absolute prefix dir expected, got '${prefix_dir}'"
        exit 1
    fi
    SHORTHAND_TARGETS="${remained_args}"
}

function determine_cpu_or_gpu_build() {
  if [ "${USE_GPU}" -lt 0 ]; then
    # USE_GPU unset, defaults to USE_GPU_TARGET
    USE_GPU="${USE_GPU_TARGET}"
  elif [ "${USE_GPU}" -gt "${USE_GPU_TARGET}" ]; then
    warning "USE_GPU=${USE_GPU} without GPU can't compile. Exiting ..."
    exit 1
  fi

  if [ "${USE_GPU}" -eq 1 ]; then
    CMDLINE_OPTIONS="--config=gpu ${CMDLINE_OPTIONS}"
    # INSTALL_OPTIONS=" --gpu ${INSTALL_OPTIONS}"
    ok "Running GPU build."
  else
    CMDLINE_OPTIONS="--config=cpu ${CMDLINE_OPTIONS}"
    ok "Running CPU build."
  fi
}

function determine_release_targets() {
    local targets_all
    if [[ "$#" -eq 0 ]]; then
        targets_all="//:install"
        echo "${targets_all}"
        return
    fi

    for component in $@; do
        local release_targets
        if [ "${component}" = "cyber" ]; then
            release_targets="//cyber:install"
        elif [[ -d "${APOLLO_ROOT_DIR}/modules/${component}" ]]; then
            release_targets="//modules/${component}:install"
        elif [ "${component}" = "scripts" ]; then
            release_targets="//docker/scripts:install union //scripts:install"
        else
            error "Unknown option: ${component}"
            _usage
            exit 1
        fi
        if [ -z "${targets_all}" ]; then
          targets_all="${release_targets}"
        else
          targets_all="${targets_all} union ${release_targets}"
        fi
    done
    echo "${targets_all}"
}

function retrieve_so_deps() {
    ldd $1 | awk '/=>/ {print $3}' | sort -u | \
        grep -Ev "^(${OPT_APOLLO}|/usr/local|${PREFIX_DIR})/"
}
export -f retrieve_so_deps

function generate_solibs() {
    listing="$1"
    find ${PREFIX_DIR}/bin ${APOLLO_SYSROOT_DIR}/bin -executable -type f  \
        -exec bash -c 'retrieve_so_deps "$0"' {}  \
            >> ${listing} \;
    find ${PREFIX_DIR}/lib ${PREFIX_DIR}/cyber ${PREFIX_DIR}/modules \
        -name "*.so" -exec bash -c 'retrieve_so_deps "$0"' {}  \
            >> ${listing} \;

    SYSLIB_DIRS=(
        /usr/local/fast-rtps/lib
        /usr/local/libtorch_cpu/lib
        /usr/local/libtorch_gpu/lib
        ${APOLLO_SYSROOT_DIR}/lib
    )

    for libdir in ${SYSLIB_DIRS[@]}; do
        find ${libdir} \( -type f -or -type l \) -name "*.so" \
            -exec bash -c 'retrieve_so_deps "$0"' {} \
                >> ${listing} \;
    done
    find /usr/local/qt5/ -name "*.so" -exec bash -c 'retrieve_so_deps "$0"' {}  \
            >> ${listing} \;

    cat ${listing} | sort -u
}

function solib_locate() {
    solib="$1"
    if [[ ${solib} != "/"* || ! -e ${solib} ]]; then
        return
    fi
    dest="$2"
    # https://superuser.com/questions/363444
    # /how-do-i-get-the-output-and-exit-value-of-a-subshell-when-using-bash-e
    if ! msg="$(dpkg -S ${solib} 2>/dev/null)" ; then
        echo "Warning: ${solib} doesn't seem to belong to any APT package."
    else
        result="$(echo "${msg}" | awk -F ': ' '{print $1}')"
        echo "${result}" >> ${dest}
    fi
}

PKGS_TXT="${PREFIX_DIR}/syspkgs.txt"
function generate_apt_pkgs() {
    sudo apt-get -y update
    listing="$(mktemp /tmp/syslibs.XXXXXX)"
    pkgs="$(mktemp /tmp/pkgs.XXXXXX)"
    for solib in $(generate_solibs "${listing}"); do
        solib_locate "${solib}" "${pkgs}"
    done
    sort -u ${pkgs} > ${PKGS_TXT}
    rm -f ${listing} ${pkgs}
}

function generate_py_packages() {
    pushd ${PREFIX_DIR} > /dev/null
    touch __init__.py
    for dir in $(find cyber modules -type d); do
      touch $dir/__init__.py
    done
    popd > /dev/null
}

function resolve_directory_path() {
    pushd ${PREFIX_DIR} > /dev/null
    info "Resolve directory path for Apollo binary distribution..."
    mkdir -p bazel-bin
    ln -s ../cyber bazel-bin/cyber
    ln -s ../modules bazel-bin/modules
    ok "Done."
    popd > /dev/null
}

function run_install() {
<<<<<<< HEAD
    local install_target=()
    local install_src_target=()
    # local search_install_targets=`bazel query 'attr(name, install, //modules/... except //modules/perception2/...)' 2>/dev/null`
    # local serach_install_3rd_targets=`bazel query 'attr(name, install, //third_party/rtklib/...)' 2>/dev/null`
    
    # search_install_targets+=(${search_install_3rd_targets[@]})

    # for instance in ${search_install_targets[*]}; do
    # instance_list=(${instance//:/ })
    # if [[ ${instance_list[1]} == install ]]; then
    #     install_target[${#install_target[*]}]=${instance}
    # elif [[ ${instance_list[1]} == install_src ]]; then
    #     install_src_target[${#install_src_target[*]}]=${instance}
    # fi
    # done

    for d in ${SUBDIR_TARGETS[*]}; do
        sub_dirs=`ls ${d}`
        for dir in ${sub_dirs[*]}; do
            if [[ ${dir} == BUILD ]]; then
                continue
            elif [[ ${dir} == README.md ]]; then
                continue
            elif [[ ${dir} == production ]]; then
                continue
            elif [[ ${dir} == camera_overlap_filter ]]; then
                continue
            elif [[ ${dir} == hdmap_based_proposal ]]; then
                continue
            elif [[ ${dir} == launch ]]; then
                continue
            fi
            INSTALL_TARGETS[${#INSTALL_TARGETS[*]}]="//${d}/${dir}:install"
        done
    done

    for d in ${CPU_SUBDIR_TARGETS[*]}; do
        sub_dirs=`ls ${d}`
        for dir in ${sub_dirs[*]}; do
            if [[ ${dir} == BUILD ]]; then
                continue
            elif [[ ${dir} == README.md ]]; then
                continue
            elif [[ ${dir} == production ]]; then
                continue
            elif [[ ${dir} == camera_overlap_filter ]]; then
                continue
            elif [[ ${dir} == hdmap_based_proposal ]]; then
                continue
            elif [[ ${dir} == launch ]]; then
                continue
            fi
            CPU_INSTALL_TARGETS[${#CPU_INSTALL_TARGETS[*]}]="//${d}/${dir}:install"
        done
    done

    if [[ "${LEGACY_RELEASE}" -gt 0 ]]; then
        bazel run ${BAZEL_OPTS} ${CMDLINE_OPTIONS} //:install \
            -- ${install_opts} ${INSTALL_OPTIONS} ${PREFIX_DIR}
    else

        for target in ${INSTALL_TARGETS[*]}; do
            bazel run ${BAZEL_OPTS} ${CMDLINE_OPTIONS} ${target}_src \
                -- ${install_opts} ${INSTALL_OPTIONS} "${PREFIX_DIR}"
        done

        for target in ${INSTALL_TARGETS[*]}; do
            bazel run ${BAZEL_OPTS} ${CMDLINE_OPTIONS} ${target} \
                -- ${install_opts} ${INSTALL_OPTIONS} "${PREFIX_DIR}"
	      done

        CMDLINE_OPTIONS="--config=cpu "

        for target in ${CPU_INSTALL_TARGETS[*]}; do
            bazel run ${BAZEL_OPTS} ${CMDLINE_OPTIONS} ${target}_src \
                -- ${install_opts} ${INSTALL_OPTIONS} "${PREFIX_DIR}"
        done

        for target in ${CPU_INSTALL_TARGETS[*]}; do
            bazel run ${BAZEL_OPTS} ${CMDLINE_OPTIONS} ${target} \
                -- ${install_opts} ${INSTALL_OPTIONS} "${PREFIX_DIR}"
	      done

        bazel run ${BAZEL_OPTS} ${CMDLINE_OPTIONS} //:deprecated_install \
            -- ${install_opts} ${INSTALL_OPTIONS} "${PREFIX_DIR}"

        # install files copy from source code.
        bazel run ${BAZEL_OPTS} ${CMDLINE_OPTIONS} //:deprecated_install_src \
            -- ${install_opts} ${INSTALL_OPTIONS} "${PREFIX_DIR}" 
        CMDLINE_OPTIONS="--config=gpu "
        bazel run ${BAZEL_OPTS} ${CMDLINE_OPTIONS} //:deprecated_install \
            -- ${install_opts} ${INSTALL_OPTIONS} "${PREFIX_DIR}"

        # install files copy from source code.
        bazel run ${BAZEL_OPTS} ${CMDLINE_OPTIONS} //:deprecated_install_src \
            -- ${install_opts} ${INSTALL_OPTIONS} "${PREFIX_DIR}" 

    
    fi

=======
    local install_targets
    install_targets="$(determine_release_targets ${SHORTHAND_TARGETS})"
    bazel run ${BAZEL_OPTS} ${CMDLINE_OPTIONS} ${install_targets} \
        -- ${install_opts} ${INSTALL_OPTIONS} "${PREFIX_DIR}"

    # install files copy from source code.
    bazel run ${BAZEL_OPTS} ${CMDLINE_OPTIONS} //:install_src \
        -- ${install_opts} ${INSTALL_OPTIONS} "${PREFIX_DIR}"
>>>>>>> a3c851fc
}

function export_python_path() {
    if [ `grep -c /opt/apollo/neo/packages/python-support/local ~/.bashrc` -ne 0 ]; then
        echo '\nexport PYTHONPATH=/opt/apollo/neo/packages/python-support/local:$PYTHONPATH' >> ~/.bashrc
    fi
}

function main() {
    parse_cmdline_args "$@"

    # force to use gpu build to release package
    USE_GPU=1
    determine_cpu_or_gpu_build

    local install_opts=
    if [[ "${LIST_ONLY}" -gt 0 ]]; then
        install_opts="${install_opts} --list"
    fi
    if [[ "${PRE_CLEAN}" -gt 0 ]]; then
        install_opts="${install_opts} --pre_clean"
    fi

    if [[ "${LEGACY_RELEASE}" -gt 0 ]]; then
        PREFIX_DIR=${prefix_dir:="${PWD}/output"}
        install_opts="${install_opts} --legacy"
    fi

    run_install
    
    if [[ "${LIST_ONLY}" -gt 0 ]]; then
        return
    fi

    DIRS=("${PREFIX_DIR}/data/log" "${PREFIX_DIR}/data/bag" "${PREFIX_DIR}/data/core")

    for dir in ${DIRS[@]}; do
        if [[ ! -d "${dir}" ]]; then
          mkdir -p "${dir}"
        fi
    done

    if [[ "${RESOLVE_DEPS}" -gt 0 ]]; then
        info "Resolve runtime library dependencies and generate APT packages list..."
        generate_apt_pkgs
        ok "Done. Packages list has been writen to ${PKGS_TXT}"
    fi

    export_python_path

    if [[ "${LEGACY_RELEASE}" -gt 0 ]]; then 
        generate_py_packages
        resolve_directory_path
    fi
}

main "$@"<|MERGE_RESOLUTION|>--- conflicted
+++ resolved
@@ -24,71 +24,72 @@
 USER_INPUT_PREFIX=
 
 function _usage() {
-    info "Usage: $0 <module>(Can be empty) [Options]"
-    info "Options:"
-    info "${TAB} -p, --prefix <DIR> Use absolute path <DIR> as install prefix instead of '/apollo/output'"
-    info "${TAB} -l, --list         Print the list of installed files; don't install anything"
-    info "${TAB} -c, --clean        Ensure clean install by removing prefix dir if exist before installing"
-    info "${TAB} -r, --resolve      Also resolve APT packages on which this release build depends"
-    info "${TAB} --legacy           Legacy way to release apollo output"
-    info "${TAB} -h, --help         Show this message and exit"
+  info "Usage: $0 <module>(Can be empty) [Options]"
+  info "Options:"
+  info "${TAB} -p, --prefix <DIR> Use absolute path <DIR> as install prefix instead of '/apollo/output'"
+  info "${TAB} -l, --list         Print the list of installed files; don't install anything"
+  info "${TAB} -c, --clean        Ensure clean install by removing prefix dir if exist before installing"
+  info "${TAB} -r, --resolve      Also resolve APT packages on which this release build depends"
+  info "${TAB} --legacy           Legacy way to release apollo output"
+  info "${TAB} -h, --help         Show this message and exit"
 }
 
 function _check_arg_for_opt() {
+  local opt="$1"
+  local optarg="$2"
+  if [[ -z "${optarg}" || "${optarg}" =~ ^-.* ]]; then
+    error "Missing argument for ${opt}. Exiting..."
+    exit 2
+  fi
+}
+
+function parse_cmdline_args() {
+  local prefix_dir=
+  local remained_args=
+  while [[ $# -gt 0 ]]; do
     local opt="$1"
-    local optarg="$2"
-    if [[ -z "${optarg}" || "${optarg}" =~ ^-.* ]]; then
-        error "Missing argument for ${opt}. Exiting..."
-        exit 2
-    fi
-}
-
-function parse_cmdline_args() {
-    local prefix_dir=
-    local remained_args=
-    while [[ $# -gt 0 ]]; do
-        local opt="$1"
+    shift
+    case "${opt}" in
+      -p | --prefix)
+        _check_arg_for_opt "${opt}" "$1"
+        prefix_dir="$1"
         shift
-        case "${opt}" in
-            -p | --prefix)
-                _check_arg_for_opt "${opt}" "$1"
-                prefix_dir="$1"; shift
-                USER_INPUT_PREFIX="${prefix_dir}"
-                ;;
-            -l | --list)
-                LIST_ONLY=1
-                ;;
-            --legacy)
-                LEGACY_RELEASE=1
-                ;;
-            -r | --resolve)
-                RESOLVE_DEPS=1
-                ;;
-            -c | --clean)
-                PRE_CLEAN=1
-                ;;
-            -h | --help)
-                _usage
-                exit 0
-                ;;
-
-            *)
-                remained_args="${remained_args} ${opt}"
-                ;;
-        esac
-    done
-    if [[ "${RESOLVE_DEPS}" -gt 0 && "${LIST_ONLY}" -gt 0 ]]; then
-        error "'-l,--list' and '-r,--resolve' cannot be used together"
+        USER_INPUT_PREFIX="${prefix_dir}"
+        ;;
+      -l | --list)
+        LIST_ONLY=1
+        ;;
+      --legacy)
+        LEGACY_RELEASE=1
+        ;;
+      -r | --resolve)
+        RESOLVE_DEPS=1
+        ;;
+      -c | --clean)
+        PRE_CLEAN=1
+        ;;
+      -h | --help)
         _usage
-        exit 1
-    fi
-    if [[ "${prefix_dir}" = /* ]]; then
-        PREFIX_DIR="${prefix_dir}"
-    elif [[ -n "${prefix_dir}" ]]; then
-        echo "Absolute prefix dir expected, got '${prefix_dir}'"
-        exit 1
-    fi
-    SHORTHAND_TARGETS="${remained_args}"
+        exit 0
+        ;;
+
+      *)
+        remained_args="${remained_args} ${opt}"
+        ;;
+    esac
+  done
+  if [[ "${RESOLVE_DEPS}" -gt 0 && "${LIST_ONLY}" -gt 0 ]]; then
+    error "'-l,--list' and '-r,--resolve' cannot be used together"
+    _usage
+    exit 1
+  fi
+  if [[ "${prefix_dir}" == /* ]]; then
+    PREFIX_DIR="${prefix_dir}"
+  elif [[ -n "${prefix_dir}" ]]; then
+    echo "Absolute prefix dir expected, got '${prefix_dir}'"
+    exit 1
+  fi
+  SHORTHAND_TARGETS="${remained_args}"
 }
 
 function determine_cpu_or_gpu_build() {
@@ -111,281 +112,269 @@
 }
 
 function determine_release_targets() {
-    local targets_all
-    if [[ "$#" -eq 0 ]]; then
-        targets_all="//:install"
-        echo "${targets_all}"
-        return
+  local targets_all
+  if [[ "$#" -eq 0 ]]; then
+    targets_all="//:install"
+    echo "${targets_all}"
+    return
+  fi
+
+  for component in $@; do
+    local release_targets
+    if [ "${component}" = "cyber" ]; then
+      release_targets="//cyber:install"
+    elif [[ -d "${APOLLO_ROOT_DIR}/modules/${component}" ]]; then
+      release_targets="//modules/${component}:install"
+    elif [ "${component}" = "scripts" ]; then
+      release_targets="//docker/scripts:install union //scripts:install"
+    else
+      error "Unknown option: ${component}"
+      _usage
+      exit 1
     fi
-
-    for component in $@; do
-        local release_targets
-        if [ "${component}" = "cyber" ]; then
-            release_targets="//cyber:install"
-        elif [[ -d "${APOLLO_ROOT_DIR}/modules/${component}" ]]; then
-            release_targets="//modules/${component}:install"
-        elif [ "${component}" = "scripts" ]; then
-            release_targets="//docker/scripts:install union //scripts:install"
-        else
-            error "Unknown option: ${component}"
-            _usage
-            exit 1
-        fi
-        if [ -z "${targets_all}" ]; then
-          targets_all="${release_targets}"
-        else
-          targets_all="${targets_all} union ${release_targets}"
-        fi
-    done
-    echo "${targets_all}"
+    if [ -z "${targets_all}" ]; then
+      targets_all="${release_targets}"
+    else
+      targets_all="${targets_all} union ${release_targets}"
+    fi
+  done
+  echo "${targets_all}"
 }
 
 function retrieve_so_deps() {
-    ldd $1 | awk '/=>/ {print $3}' | sort -u | \
-        grep -Ev "^(${OPT_APOLLO}|/usr/local|${PREFIX_DIR})/"
+  ldd $1 | awk '/=>/ {print $3}' | sort -u |
+    grep -Ev "^(${OPT_APOLLO}|/usr/local|${PREFIX_DIR})/"
 }
 export -f retrieve_so_deps
 
 function generate_solibs() {
-    listing="$1"
-    find ${PREFIX_DIR}/bin ${APOLLO_SYSROOT_DIR}/bin -executable -type f  \
-        -exec bash -c 'retrieve_so_deps "$0"' {}  \
-            >> ${listing} \;
-    find ${PREFIX_DIR}/lib ${PREFIX_DIR}/cyber ${PREFIX_DIR}/modules \
-        -name "*.so" -exec bash -c 'retrieve_so_deps "$0"' {}  \
-            >> ${listing} \;
-
-    SYSLIB_DIRS=(
-        /usr/local/fast-rtps/lib
-        /usr/local/libtorch_cpu/lib
-        /usr/local/libtorch_gpu/lib
-        ${APOLLO_SYSROOT_DIR}/lib
-    )
-
-    for libdir in ${SYSLIB_DIRS[@]}; do
-        find ${libdir} \( -type f -or -type l \) -name "*.so" \
-            -exec bash -c 'retrieve_so_deps "$0"' {} \
-                >> ${listing} \;
-    done
-    find /usr/local/qt5/ -name "*.so" -exec bash -c 'retrieve_so_deps "$0"' {}  \
-            >> ${listing} \;
-
-    cat ${listing} | sort -u
+  listing="$1"
+  find ${PREFIX_DIR}/bin ${APOLLO_SYSROOT_DIR}/bin -executable -type f \
+    -exec bash -c 'retrieve_so_deps "$0"' {} \
+    \; >> ${listing}
+  find ${PREFIX_DIR}/lib ${PREFIX_DIR}/cyber ${PREFIX_DIR}/modules \
+    -name "*.so" -exec bash -c 'retrieve_so_deps "$0"' {} \
+    \; >> ${listing}
+
+  SYSLIB_DIRS=(
+    /usr/local/fast-rtps/lib
+    /usr/local/libtorch_cpu/lib
+    /usr/local/libtorch_gpu/lib
+    ${APOLLO_SYSROOT_DIR}/lib
+  )
+
+  for libdir in ${SYSLIB_DIRS[@]}; do
+    find ${libdir} \( -type f -or -type l \) -name "*.so" \
+      -exec bash -c 'retrieve_so_deps "$0"' {} \
+      \; >> ${listing}
+  done
+  find /usr/local/qt5/ -name "*.so" -exec bash -c 'retrieve_so_deps "$0"' {} \
+    \; >> ${listing}
+
+  cat ${listing} | sort -u
 }
 
 function solib_locate() {
-    solib="$1"
-    if [[ ${solib} != "/"* || ! -e ${solib} ]]; then
-        return
-    fi
-    dest="$2"
-    # https://superuser.com/questions/363444
-    # /how-do-i-get-the-output-and-exit-value-of-a-subshell-when-using-bash-e
-    if ! msg="$(dpkg -S ${solib} 2>/dev/null)" ; then
-        echo "Warning: ${solib} doesn't seem to belong to any APT package."
-    else
-        result="$(echo "${msg}" | awk -F ': ' '{print $1}')"
-        echo "${result}" >> ${dest}
-    fi
+  solib="$1"
+  if [[ ${solib} != "/"* || ! -e ${solib} ]]; then
+    return
+  fi
+  dest="$2"
+  # https://superuser.com/questions/363444
+  # /how-do-i-get-the-output-and-exit-value-of-a-subshell-when-using-bash-e
+  if ! msg="$(dpkg -S ${solib} 2> /dev/null)"; then
+    echo "Warning: ${solib} doesn't seem to belong to any APT package."
+  else
+    result="$(echo "${msg}" | awk -F ': ' '{print $1}')"
+    echo "${result}" >> ${dest}
+  fi
 }
 
 PKGS_TXT="${PREFIX_DIR}/syspkgs.txt"
 function generate_apt_pkgs() {
-    sudo apt-get -y update
-    listing="$(mktemp /tmp/syslibs.XXXXXX)"
-    pkgs="$(mktemp /tmp/pkgs.XXXXXX)"
-    for solib in $(generate_solibs "${listing}"); do
-        solib_locate "${solib}" "${pkgs}"
-    done
-    sort -u ${pkgs} > ${PKGS_TXT}
-    rm -f ${listing} ${pkgs}
+  sudo apt-get -y update
+  listing="$(mktemp /tmp/syslibs.XXXXXX)"
+  pkgs="$(mktemp /tmp/pkgs.XXXXXX)"
+  for solib in $(generate_solibs "${listing}"); do
+    solib_locate "${solib}" "${pkgs}"
+  done
+  sort -u ${pkgs} > ${PKGS_TXT}
+  rm -f ${listing} ${pkgs}
 }
 
 function generate_py_packages() {
-    pushd ${PREFIX_DIR} > /dev/null
-    touch __init__.py
-    for dir in $(find cyber modules -type d); do
-      touch $dir/__init__.py
-    done
-    popd > /dev/null
+  pushd ${PREFIX_DIR} > /dev/null
+  touch __init__.py
+  for dir in $(find cyber modules -type d); do
+    touch $dir/__init__.py
+  done
+  popd > /dev/null
 }
 
 function resolve_directory_path() {
-    pushd ${PREFIX_DIR} > /dev/null
-    info "Resolve directory path for Apollo binary distribution..."
-    mkdir -p bazel-bin
-    ln -s ../cyber bazel-bin/cyber
-    ln -s ../modules bazel-bin/modules
-    ok "Done."
-    popd > /dev/null
+  pushd ${PREFIX_DIR} > /dev/null
+  info "Resolve directory path for Apollo binary distribution..."
+  mkdir -p bazel-bin
+  ln -s ../cyber bazel-bin/cyber
+  ln -s ../modules bazel-bin/modules
+  ok "Done."
+  popd > /dev/null
 }
 
 function run_install() {
-<<<<<<< HEAD
-    local install_target=()
-    local install_src_target=()
-    # local search_install_targets=`bazel query 'attr(name, install, //modules/... except //modules/perception2/...)' 2>/dev/null`
-    # local serach_install_3rd_targets=`bazel query 'attr(name, install, //third_party/rtklib/...)' 2>/dev/null`
-    
-    # search_install_targets+=(${search_install_3rd_targets[@]})
-
-    # for instance in ${search_install_targets[*]}; do
-    # instance_list=(${instance//:/ })
-    # if [[ ${instance_list[1]} == install ]]; then
-    #     install_target[${#install_target[*]}]=${instance}
-    # elif [[ ${instance_list[1]} == install_src ]]; then
-    #     install_src_target[${#install_src_target[*]}]=${instance}
-    # fi
-    # done
-
-    for d in ${SUBDIR_TARGETS[*]}; do
-        sub_dirs=`ls ${d}`
-        for dir in ${sub_dirs[*]}; do
-            if [[ ${dir} == BUILD ]]; then
-                continue
-            elif [[ ${dir} == README.md ]]; then
-                continue
-            elif [[ ${dir} == production ]]; then
-                continue
-            elif [[ ${dir} == camera_overlap_filter ]]; then
-                continue
-            elif [[ ${dir} == hdmap_based_proposal ]]; then
-                continue
-            elif [[ ${dir} == launch ]]; then
-                continue
-            fi
-            INSTALL_TARGETS[${#INSTALL_TARGETS[*]}]="//${d}/${dir}:install"
-        done
-    done
-
-    for d in ${CPU_SUBDIR_TARGETS[*]}; do
-        sub_dirs=`ls ${d}`
-        for dir in ${sub_dirs[*]}; do
-            if [[ ${dir} == BUILD ]]; then
-                continue
-            elif [[ ${dir} == README.md ]]; then
-                continue
-            elif [[ ${dir} == production ]]; then
-                continue
-            elif [[ ${dir} == camera_overlap_filter ]]; then
-                continue
-            elif [[ ${dir} == hdmap_based_proposal ]]; then
-                continue
-            elif [[ ${dir} == launch ]]; then
-                continue
-            fi
-            CPU_INSTALL_TARGETS[${#CPU_INSTALL_TARGETS[*]}]="//${d}/${dir}:install"
-        done
-    done
-
-    if [[ "${LEGACY_RELEASE}" -gt 0 ]]; then
-        bazel run ${BAZEL_OPTS} ${CMDLINE_OPTIONS} //:install \
-            -- ${install_opts} ${INSTALL_OPTIONS} ${PREFIX_DIR}
-    else
-
-        for target in ${INSTALL_TARGETS[*]}; do
-            bazel run ${BAZEL_OPTS} ${CMDLINE_OPTIONS} ${target}_src \
-                -- ${install_opts} ${INSTALL_OPTIONS} "${PREFIX_DIR}"
-        done
-
-        for target in ${INSTALL_TARGETS[*]}; do
-            bazel run ${BAZEL_OPTS} ${CMDLINE_OPTIONS} ${target} \
-                -- ${install_opts} ${INSTALL_OPTIONS} "${PREFIX_DIR}"
-	      done
-
-        CMDLINE_OPTIONS="--config=cpu "
-
-        for target in ${CPU_INSTALL_TARGETS[*]}; do
-            bazel run ${BAZEL_OPTS} ${CMDLINE_OPTIONS} ${target}_src \
-                -- ${install_opts} ${INSTALL_OPTIONS} "${PREFIX_DIR}"
-        done
-
-        for target in ${CPU_INSTALL_TARGETS[*]}; do
-            bazel run ${BAZEL_OPTS} ${CMDLINE_OPTIONS} ${target} \
-                -- ${install_opts} ${INSTALL_OPTIONS} "${PREFIX_DIR}"
-	      done
-
-        bazel run ${BAZEL_OPTS} ${CMDLINE_OPTIONS} //:deprecated_install \
-            -- ${install_opts} ${INSTALL_OPTIONS} "${PREFIX_DIR}"
-
-        # install files copy from source code.
-        bazel run ${BAZEL_OPTS} ${CMDLINE_OPTIONS} //:deprecated_install_src \
-            -- ${install_opts} ${INSTALL_OPTIONS} "${PREFIX_DIR}" 
-        CMDLINE_OPTIONS="--config=gpu "
-        bazel run ${BAZEL_OPTS} ${CMDLINE_OPTIONS} //:deprecated_install \
-            -- ${install_opts} ${INSTALL_OPTIONS} "${PREFIX_DIR}"
-
-        # install files copy from source code.
-        bazel run ${BAZEL_OPTS} ${CMDLINE_OPTIONS} //:deprecated_install_src \
-            -- ${install_opts} ${INSTALL_OPTIONS} "${PREFIX_DIR}" 
-
-    
+  local install_target=()
+  local install_src_target=()
+  # local search_install_targets=`bazel query 'attr(name, install, //modules/... except //modules/perception2/...)' 2>/dev/null`
+  # local serach_install_3rd_targets=`bazel query 'attr(name, install, //third_party/rtklib/...)' 2>/dev/null`
+
+  # search_install_targets+=(${search_install_3rd_targets[@]})
+
+  # for instance in ${search_install_targets[*]}; do
+  # instance_list=(${instance//:/ })
+  # if [[ ${instance_list[1]} == install ]]; then
+  #     install_target[${#install_target[*]}]=${instance}
+  # elif [[ ${instance_list[1]} == install_src ]]; then
+  #     install_src_target[${#install_src_target[*]}]=${instance}
+  # fi
+  # done
+
+  for d in ${SUBDIR_TARGETS[*]}; do
+    sub_dirs=$(ls ${d})
+    for dir in ${sub_dirs[*]}; do
+      if [[ ${dir} == BUILD ]]; then
+        continue
+      elif [[ ${dir} == README.md ]]; then
+        continue
+      elif [[ ${dir} == production ]]; then
+        continue
+      elif [[ ${dir} == camera_overlap_filter ]]; then
+        continue
+      elif [[ ${dir} == hdmap_based_proposal ]]; then
+        continue
+      elif [[ ${dir} == launch ]]; then
+        continue
+      fi
+      INSTALL_TARGETS[${#INSTALL_TARGETS[*]}]="//${d}/${dir}:install"
+    done
+  done
+
+  for d in ${CPU_SUBDIR_TARGETS[*]}; do
+    sub_dirs=$(ls ${d})
+    for dir in ${sub_dirs[*]}; do
+      if [[ ${dir} == BUILD ]]; then
+        continue
+      elif [[ ${dir} == README.md ]]; then
+        continue
+      elif [[ ${dir} == production ]]; then
+        continue
+      elif [[ ${dir} == camera_overlap_filter ]]; then
+        continue
+      elif [[ ${dir} == hdmap_based_proposal ]]; then
+        continue
+      elif [[ ${dir} == launch ]]; then
+        continue
+      fi
+      CPU_INSTALL_TARGETS[${#CPU_INSTALL_TARGETS[*]}]="//${d}/${dir}:install"
+    done
+  done
+
+  if [[ "${LEGACY_RELEASE}" -gt 0 ]]; then
+    bazel run ${BAZEL_OPTS} ${CMDLINE_OPTIONS} //:install \
+      -- ${install_opts} ${INSTALL_OPTIONS} ${PREFIX_DIR}
+  else
+
+    for target in ${INSTALL_TARGETS[*]}; do
+      bazel run ${BAZEL_OPTS} ${CMDLINE_OPTIONS} ${target}_src \
+        -- ${install_opts} ${INSTALL_OPTIONS} "${PREFIX_DIR}"
+    done
+
+    for target in ${INSTALL_TARGETS[*]}; do
+      bazel run ${BAZEL_OPTS} ${CMDLINE_OPTIONS} ${target} \
+        -- ${install_opts} ${INSTALL_OPTIONS} "${PREFIX_DIR}"
+    done
+
+    CMDLINE_OPTIONS="--config=cpu "
+
+    for target in ${CPU_INSTALL_TARGETS[*]}; do
+      bazel run ${BAZEL_OPTS} ${CMDLINE_OPTIONS} ${target}_src \
+        -- ${install_opts} ${INSTALL_OPTIONS} "${PREFIX_DIR}"
+    done
+
+    for target in ${CPU_INSTALL_TARGETS[*]}; do
+      bazel run ${BAZEL_OPTS} ${CMDLINE_OPTIONS} ${target} \
+        -- ${install_opts} ${INSTALL_OPTIONS} "${PREFIX_DIR}"
+    done
+
+    bazel run ${BAZEL_OPTS} ${CMDLINE_OPTIONS} //:deprecated_install \
+      -- ${install_opts} ${INSTALL_OPTIONS} "${PREFIX_DIR}"
+
+    # install files copy from source code.
+    bazel run ${BAZEL_OPTS} ${CMDLINE_OPTIONS} //:deprecated_install_src \
+      -- ${install_opts} ${INSTALL_OPTIONS} "${PREFIX_DIR}"
+    CMDLINE_OPTIONS="--config=gpu "
+    bazel run ${BAZEL_OPTS} ${CMDLINE_OPTIONS} //:deprecated_install \
+      -- ${install_opts} ${INSTALL_OPTIONS} "${PREFIX_DIR}"
+
+    # install files copy from source code.
+    bazel run ${BAZEL_OPTS} ${CMDLINE_OPTIONS} //:deprecated_install_src \
+      -- ${install_opts} ${INSTALL_OPTIONS} "${PREFIX_DIR}"
+
+  fi
+
+}
+
+function export_python_path() {
+  if [ $(grep -c /opt/apollo/neo/packages/python-support/local ~/.bashrc) -ne 0 ]; then
+    echo '\nexport PYTHONPATH=/opt/apollo/neo/packages/python-support/local:$PYTHONPATH' >> ~/.bashrc
+  fi
+}
+
+function main() {
+  parse_cmdline_args "$@"
+
+  # force to use gpu build to release package
+  USE_GPU=1
+  determine_cpu_or_gpu_build
+
+  local install_opts=
+  if [[ "${LIST_ONLY}" -gt 0 ]]; then
+    install_opts="${install_opts} --list"
+  fi
+  if [[ "${PRE_CLEAN}" -gt 0 ]]; then
+    install_opts="${install_opts} --pre_clean"
+  fi
+
+  if [[ "${LEGACY_RELEASE}" -gt 0 ]]; then
+    PREFIX_DIR=${prefix_dir:="${PWD}/output"}
+    install_opts="${install_opts} --legacy"
+  fi
+
+  run_install
+
+  if [[ "${LIST_ONLY}" -gt 0 ]]; then
+    return
+  fi
+
+  DIRS=("${PREFIX_DIR}/data/log" "${PREFIX_DIR}/data/bag" "${PREFIX_DIR}/data/core")
+
+  for dir in ${DIRS[@]}; do
+    if [[ ! -d "${dir}" ]]; then
+      mkdir -p "${dir}"
     fi
-
-=======
-    local install_targets
-    install_targets="$(determine_release_targets ${SHORTHAND_TARGETS})"
-    bazel run ${BAZEL_OPTS} ${CMDLINE_OPTIONS} ${install_targets} \
-        -- ${install_opts} ${INSTALL_OPTIONS} "${PREFIX_DIR}"
-
-    # install files copy from source code.
-    bazel run ${BAZEL_OPTS} ${CMDLINE_OPTIONS} //:install_src \
-        -- ${install_opts} ${INSTALL_OPTIONS} "${PREFIX_DIR}"
->>>>>>> a3c851fc
-}
-
-function export_python_path() {
-    if [ `grep -c /opt/apollo/neo/packages/python-support/local ~/.bashrc` -ne 0 ]; then
-        echo '\nexport PYTHONPATH=/opt/apollo/neo/packages/python-support/local:$PYTHONPATH' >> ~/.bashrc
-    fi
-}
-
-function main() {
-    parse_cmdline_args "$@"
-
-    # force to use gpu build to release package
-    USE_GPU=1
-    determine_cpu_or_gpu_build
-
-    local install_opts=
-    if [[ "${LIST_ONLY}" -gt 0 ]]; then
-        install_opts="${install_opts} --list"
-    fi
-    if [[ "${PRE_CLEAN}" -gt 0 ]]; then
-        install_opts="${install_opts} --pre_clean"
-    fi
-
-    if [[ "${LEGACY_RELEASE}" -gt 0 ]]; then
-        PREFIX_DIR=${prefix_dir:="${PWD}/output"}
-        install_opts="${install_opts} --legacy"
-    fi
-
-    run_install
-    
-    if [[ "${LIST_ONLY}" -gt 0 ]]; then
-        return
-    fi
-
-    DIRS=("${PREFIX_DIR}/data/log" "${PREFIX_DIR}/data/bag" "${PREFIX_DIR}/data/core")
-
-    for dir in ${DIRS[@]}; do
-        if [[ ! -d "${dir}" ]]; then
-          mkdir -p "${dir}"
-        fi
-    done
-
-    if [[ "${RESOLVE_DEPS}" -gt 0 ]]; then
-        info "Resolve runtime library dependencies and generate APT packages list..."
-        generate_apt_pkgs
-        ok "Done. Packages list has been writen to ${PKGS_TXT}"
-    fi
-
-    export_python_path
-
-    if [[ "${LEGACY_RELEASE}" -gt 0 ]]; then 
-        generate_py_packages
-        resolve_directory_path
-    fi
+  done
+
+  if [[ "${RESOLVE_DEPS}" -gt 0 ]]; then
+    info "Resolve runtime library dependencies and generate APT packages list..."
+    generate_apt_pkgs
+    ok "Done. Packages list has been writen to ${PKGS_TXT}"
+  fi
+
+  export_python_path
+
+  if [[ "${LEGACY_RELEASE}" -gt 0 ]]; then
+    generate_py_packages
+    resolve_directory_path
+  fi
 }
 
 main "$@"