--- conflicted
+++ resolved
@@ -17,10 +17,7 @@
   repeated double matrix_q = 10;     // matrix_q size = 4 + preview_window
   optional int32 cutoff_freq = 11;   // cutoff frequency
   optional int32 mean_filter_window_size = 12;  // window size of mean filter
-<<<<<<< HEAD
-=======
   // for a normal car, it should be in range[16, 18]
->>>>>>> 265556fa
   optional int32 max_iteration = 13;  // maximum iteration for lqr solve
   optional double max_lateral_acceleration = 14;  // limit aggressive steering
   optional LatGainScheduler lat_err_gain_scheduler = 15;
