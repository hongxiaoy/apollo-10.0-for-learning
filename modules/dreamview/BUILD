--- conflicted
+++ resolved
@@ -1,5 +1,5 @@
 load("//tools/platform:build_defs.bzl", "copts_if_teleop")
-load("//tools:apollo_package.bzl", "apollo_package", "apollo_cc_binary")
+load("//tools:apollo_package.bzl", "apollo_cc_binary", "apollo_package")
 load("//tools:cpplint.bzl", "cpplint")
 
 package(default_visibility = ["//visibility:public"])
@@ -34,86 +34,6 @@
     ]),
 )
 
-<<<<<<< HEAD
 apollo_package()
-=======
-install(
-    name = "install",
-    library_dest = "dreamview/lib",
-    data_dest = "dreamview",
-    runtime_dest = "dreamview/bin",
-    data = [
-        ":dreamview_conf",
-        ":frontend",
-        "cyberfile.xml",
-        "dreamview.BUILD"
-    ],
-    targets = ["dreamview"],
-    deps = [
-        ":pb_dreamview",
-        ":pb_hdrs",
-        "//modules/dreamview/backend/common:install",
-        "//modules/dreamview/backend/hmi:install",
-        "//modules/dreamview/backend/map:install",
-        "//modules/dreamview/backend:install",
-        "//modules/dreamview/backend/sim_control_manager/common:install",
-        "//modules/dreamview/proto:py_pb_dreamview"
-    ],
-)
-
-install(
-    name = "pb_hdrs",
-    data_dest = "dreamview/include",
-    data = [
-        "//modules/dreamview/proto:camera_update_cc_proto",
-        "//modules/dreamview/proto:hmi_config_cc_proto",
-        "//modules/dreamview/proto:hmi_mode_cc_proto",
-        "//modules/dreamview/proto:data_collection_table_cc_proto",
-        "//modules/dreamview/proto:point_cloud_cc_proto",
-        "//modules/dreamview/proto:preprocess_table_cc_proto",
-        "//modules/dreamview/proto:simulation_world_cc_proto",
-        "//modules/dreamview/proto:scenario_cc_proto",
-        "//modules/dreamview/proto:record_cc_proto",
-        "//modules/dreamview/proto:dv_plugin_msg_cc_proto",
-        "//modules/dreamview/proto:plugin_config_cc_proto",
-        "//modules/dreamview/backend/teleop/proto:daemon_cmd_cc_proto",
-        "//modules/dreamview/backend/teleop/proto:daemon_rpt_cc_proto",
-        "//modules/dreamview/backend/teleop/proto:modem_info_cc_proto",
-        "//modules/dreamview/backend/sim_control_manager/proto:sim_control_internal_cc_proto",
-        "//modules/dreamview/backend/sim_control_manager/proto:dynamic_model_conf_cc_proto",
-    ],
-)
-
-install_files(
-    name = "pb_dreamview",
-    dest = "dreamview",
-    files = [
-        "//modules/common_msgs/dreamview_msgs:chart_py_pb2",
-        "//modules/dreamview/proto:preprocess_table_py_pb2",
-    ],
-)
-
-install_src_files(
-    name = "install_src",
-    deps = [
-        ":install_dreamview_src",
-        ":install_dreamview_hdrs"
-    ],
-)
-
-install_src_files(
-    name = "install_dreamview_src",
-    src_dir = ["."],
-    dest = "dreamview/src",
-    filter = "*",
-)
-
-install_src_files(
-    name = "install_dreamview_hdrs",
-    src_dir = ["."],
-    dest = "dreamview/include",
-    filter = "*.h",
-)
->>>>>>> a3c851fc
 
 cpplint()