/******************************************************************************
 * Copyright 2021 The Apollo Authors. All Rights Reserved.
 *
 * Licensed under the Apache License, Version 2.0 (the "License");
 * you may not use this file except in compliance with the License.
 * You may obtain a copy of the License at
 *
 * http://www.apache.org/licenses/LICENSE-2.0
 *
 * Unless required by applicable law or agreed to in writing, software
 * distributed under the License is distributed on an "AS IS" BASIS,
 * WITHOUT WARRANTIES OR CONDITIONS OF ANY KIND, either express or implied.
 * See the License for the specific language governing permissions and
 * limitations under the License.
 *****************************************************************************/

/**
 * @file
 **/

#include "modules/planning/tasks/deciders/open_space_decider/open_space_roi_decider.h"

#include <memory>
#include <utility>

#include "modules/common/util/point_factory.h"
#include "modules/planning/common/planning_context.h"

namespace apollo {
namespace planning {

using apollo::common::ErrorCode;
using apollo::common::Status;
using apollo::common::math::Box2d;
using apollo::common::math::Vec2d;
using apollo::common::math::Polygon2d;
using apollo::common::PointENU;
using apollo::hdmap::HDMapUtil;
using apollo::hdmap::LaneInfoConstPtr;
using apollo::hdmap::LaneSegment;
using apollo::hdmap::ParkingSpaceInfoConstPtr;
using apollo::hdmap::Path;
using apollo::hdmap::JunctionInfoConstPtr;
using apollo::routing::ParkingSpaceType;
using apollo::routing::RoutingRequest;
using apollo::routing::LaneWaypoint;

OpenSpaceRoiDecider::OpenSpaceRoiDecider(
    const TaskConfig &config,
    const std::shared_ptr<DependencyInjector> &injector)
    : Decider(config, injector) {
  hdmap_ = hdmap::HDMapUtil::BaseMapPtr();
  CHECK_NOTNULL(hdmap_);
  vehicle_params_ =
      apollo::common::VehicleConfigHelper::GetConfig().vehicle_param();
  injector->vehicle_state();
  temp_state_.set_x(injector->vehicle_state()->x());
  temp_state_.set_y(injector->vehicle_state()->y());
}

Status OpenSpaceRoiDecider::Process(Frame *frame) {
  if (frame == nullptr) {
    const std::string msg =
        "Invalid frame, fail to process the OpenSpaceRoiDecider.";
    AERROR << msg;
    return Status(ErrorCode::PLANNING_ERROR, msg);
  }

  vehicle_state_ = frame->vehicle_state();
  obstacles_by_frame_ = frame->GetObstacleList();

  std::array<Vec2d, 4> spot_vertices;
  std::vector<Vec2d> dead_end_vertices;
  Path nearby_path;
  // @brief vector of different obstacle consisting of vertice points.The
  // obstacle and the vertices order are in counter-clockwise order
  std::vector<std::vector<common::math::Vec2d>> roi_boundary;

  const auto &roi_type = config_.open_space_roi_decider_config().roi_type();
  if (roi_type == OpenSpaceRoiDeciderConfig::PARKING) {
    const auto &routing_request =
        frame->local_view().routing->routing_request();

    if (routing_request.has_parking_info() &&
        routing_request.parking_info().has_parking_space_id()) {
      target_parking_spot_id_ =
          routing_request.parking_info().parking_space_id();
    } else {
      const std::string msg = "Failed to get parking space id from routing";
      AERROR << msg;
      return Status(ErrorCode::PLANNING_ERROR, msg);
    }

    if (!GetParkingSpot(frame, &spot_vertices, &nearby_path)) {
      const std::string msg = "Fail to get parking boundary from map";
      AERROR << msg;
      return Status(ErrorCode::PLANNING_ERROR, msg);
    }

    SetOrigin(frame, spot_vertices);

    SetParkingSpotEndPose(frame, spot_vertices);

    if (!GetParkingBoundary(frame, spot_vertices, nearby_path, &roi_boundary)) {
      const std::string msg = "Fail to get parking boundary from map";
      AERROR << msg;
      return Status(ErrorCode::PLANNING_ERROR, msg);
    }
  } else if (roi_type == OpenSpaceRoiDeciderConfig::DEAD_END) {
    const auto& routing_type =
      frame->local_view().routing->routing_request().dead_end_info().
      dead_end_routing_type();
    size_t waypoint_num =
      frame->local_view().routing->routing_request().waypoint().size();
    if (routing_type == routing::ROUTING_IN) {
      dead_end_point_ = frame->local_view().routing->routing_request().
                      waypoint().at(waypoint_num - 1).pose();
    } else if (routing_type == routing::ROUTING_OUT) {
      dead_end_point_ = frame->local_view().routing->routing_request().
                      waypoint().at(0).pose();
    }
    const hdmap::HDMap* base_map_ptr = HDMapUtil::BaseMapPtr();
    std::vector<JunctionInfoConstPtr> junctions;
    JunctionInfoConstPtr junction;
    if (base_map_ptr->GetJunctions(dead_end_point_, 1.0, &junctions) != 0) {
      const std::string msg = "Fail to get junctions from sim_map.";
      AERROR << msg;
      Status(ErrorCode::PLANNING_ERROR, msg);
    }
    if (junctions.size() <= 0) {
      const std::string msg = "No junctions from map";
      AERROR << msg;
      Status(ErrorCode::PLANNING_ERROR, msg);
    }
    if (!SelectTargetDeadEndJunction(&junctions, dead_end_point_, &junction)) {
      const std::string msg = "Target Dead End not found";
      AERROR << msg;
      Status(ErrorCode::PLANNING_ERROR, msg);
    }
    if (!GetDeadEndSpot(frame, &junction, &dead_end_vertices)) {
      const std::string msg = "Fail to get dead end vertices from map";
      AERROR << msg;
      return Status(ErrorCode::PLANNING_ERROR, msg);
    }
    SetDeadEndOrigin(frame, dead_end_vertices);
    SetDeadEndPose(frame, dead_end_vertices);
    if (!GetDeadEndBoundary(frame, dead_end_vertices,
                            nearby_path, &roi_boundary)) {
      const std::string msg = "Fail to get dead end boundary";
      AERROR << msg;
      return Status(ErrorCode::PLANNING_ERROR, msg);
    }
  } else if (roi_type == OpenSpaceRoiDeciderConfig::PULL_OVER) {
    if (!GetPullOverSpot(frame, &spot_vertices, &nearby_path)) {
      const std::string msg = "Fail to get parking boundary from map";
      AERROR << msg;
      return Status(ErrorCode::PLANNING_ERROR, msg);
    }

    SetOrigin(frame, spot_vertices);

    SetPullOverSpotEndPose(frame);

    if (!GetPullOverBoundary(frame, spot_vertices, nearby_path,
                             &roi_boundary)) {
      const std::string msg = "Fail to get parking boundary from map";
      AERROR << msg;
      return Status(ErrorCode::PLANNING_ERROR, msg);
    }
  } else if (roi_type == OpenSpaceRoiDeciderConfig::PARK_AND_GO) {
    ADEBUG << "in Park_and_Go";
    nearby_path =
        frame->reference_line_info().front().reference_line().GetMapPath();

    ADEBUG << "nearby_path: " << nearby_path.DebugString();
    ADEBUG << "found nearby_path";
    if (!injector_->planning_context()
             ->planning_status()
             .park_and_go()
             .has_adc_init_position()) {
      const std::string msg = "ADC initial position is unavailable";
      AERROR << msg;
      return Status(ErrorCode::PLANNING_ERROR, msg);
    }
    SetOriginFromADC(frame, nearby_path);
    ADEBUG << "SetOrigin";
    SetParkAndGoEndPose(frame);
    ADEBUG << "SetEndPose";
    if (!GetParkAndGoBoundary(frame, nearby_path, &roi_boundary)) {
      const std::string msg = "Fail to get park and go boundary from map";
      AERROR << msg;
      return Status(ErrorCode::PLANNING_ERROR, msg);
    }
  } else {
    const std::string msg =
        "chosen open space roi secenario type not implemented";
    AERROR << msg;
    return Status(ErrorCode::PLANNING_ERROR, msg);
  }
  if (!FormulateBoundaryConstraints(roi_boundary, frame)) {
    const std::string msg = "Fail to formulate boundary constraints";
    AERROR << msg;
    return Status(ErrorCode::PLANNING_ERROR, msg);
  }
  return Status::OK();
}

bool OpenSpaceRoiDecider::SelectTargetDeadEndJunction(
    std::vector<JunctionInfoConstPtr>* junctions,
    const apollo::common::PointENU& dead_end_point,
    JunctionInfoConstPtr* target_junction) {
  // warning: the car only be the one junction
  size_t junction_num = junctions->size();
  if (junction_num <= 0) {
    ADEBUG << "No junctions frim map";
    return false;
  }
  Vec2d target_point = {dead_end_point.x(), dead_end_point.y()};
  for (size_t i = 0; i < junction_num; ++i) {
    if (junctions->at(i)->junction().type() == 5) {
      Polygon2d polygon = junctions->at(i)->polygon();
      if (polygon.IsPointIn(target_point)) {
        *target_junction = junctions->at(i);
        ADEBUG << "car in the junction";
        return true;
      } else {
        return false;
      }
    } else {
      ADEBUG << "No dead end junction";
      return false;
    }
  }
  return true;
}

// get origin from ADC
void OpenSpaceRoiDecider::SetOriginFromADC(Frame *const frame,
                                           const hdmap::Path &nearby_path) {
  // get ADC box
  const auto &park_and_go_status =
      injector_->planning_context()->planning_status().park_and_go();

  const double adc_init_x = park_and_go_status.adc_init_position().x();
  const double adc_init_y = park_and_go_status.adc_init_position().y();
  const double adc_init_heading = park_and_go_status.adc_init_heading();
  common::math::Vec2d adc_init_position = {adc_init_x, adc_init_y};
  const double adc_length = vehicle_params_.length();
  const double adc_width = vehicle_params_.width();
  // ADC box
  Box2d adc_box(adc_init_position, adc_init_heading, adc_length, adc_width);
  // get vertices from ADC box
  std::vector<common::math::Vec2d> adc_corners;
  adc_box.GetAllCorners(&adc_corners);
  for (size_t i = 0; i < adc_corners.size(); ++i) {
    ADEBUG << "ADC [" << i << "]x: " << std::setprecision(9)
           << adc_corners[i].x();
    ADEBUG << "ADC [" << i << "]y: " << std::setprecision(9)
           << adc_corners[i].y();
  }
  auto left_top = adc_corners[3];

  ADEBUG << "left_top x: " << std::setprecision(9) << left_top.x();
  ADEBUG << "left_top y: " << std::setprecision(9) << left_top.y();

  // rotate the points to have the lane to be horizontal to x axis positive
  // direction and scale them base on the origin point
  // heading angle
  double heading;
  if (!nearby_path.GetHeadingAlongPath(left_top, &heading)) {
    AERROR << "fail to get heading on reference line";
    return;
  }

  frame->mutable_open_space_info()->set_origin_heading(
      common::math::NormalizeAngle(heading));
  ADEBUG << "heading: " << heading;
  frame->mutable_open_space_info()->mutable_origin_point()->set_x(left_top.x());
  frame->mutable_open_space_info()->mutable_origin_point()->set_y(left_top.y());
}

void OpenSpaceRoiDecider::SetDeadEndOrigin(
  Frame* const frame,
  const std::vector<Vec2d> &dead_end_vertices) {
  auto last_point = dead_end_vertices.back();
  auto first_point = dead_end_vertices.front();
  Vec2d heading_vec = last_point - first_point;
  // set origin point
  frame->mutable_open_space_info()->set_origin_heading(heading_vec.Angle());
  frame->mutable_open_space_info()->
    mutable_origin_point()->set_x(first_point.x());
  frame->mutable_open_space_info()->
    mutable_origin_point()->set_y(first_point.y());
}

void OpenSpaceRoiDecider::SetOrigin(
    Frame *const frame, const std::array<common::math::Vec2d, 4> &vertices) {
  auto left_top = vertices[0];
  auto right_top = vertices[3];
  // rotate the points to have the lane to be horizontal to x axis positive
  // direction and scale them base on the origin point
  Vec2d heading_vec = right_top - left_top;
  frame->mutable_open_space_info()->set_origin_heading(heading_vec.Angle());
  frame->mutable_open_space_info()->mutable_origin_point()->set_x(left_top.x());
  frame->mutable_open_space_info()->mutable_origin_point()->set_y(left_top.y());
}

void OpenSpaceRoiDecider::SetDeadEndPose(
  Frame* const frame,
  const std::vector<Vec2d> &dead_end_vertices) {
  // the target point should be in the adjacent lanes based the map,
  // curret map is rectangle, vertice is  anti-clockwise
  auto *end_pose =
      frame->mutable_open_space_info()->mutable_open_space_end_pose();
  const auto& target_point =
      frame->local_view().routing->routing_request().
      dead_end_info().target_point();
  Vec2d end_point = {target_point.x(), target_point.y()};
  // coordinate transfer
  const auto &origin_point = frame->open_space_info().origin_point();
  const auto &origin_heading = frame->open_space_info().origin_heading();
  auto first_point = dead_end_vertices[0];
  auto second_point = dead_end_vertices[1];
  end_point -= origin_point;
  end_point.SelfRotate(-origin_heading);
  first_point -= origin_point;
  first_point.SelfRotate(-origin_heading);
  second_point -= origin_point;
  second_point.SelfRotate(-origin_heading);
  double parking_spot_heading = (first_point - second_point).Angle();
  // set end point
  end_pose->push_back(end_point.x());
  end_pose->push_back(end_point.y());
  end_pose->push_back(parking_spot_heading);
  end_pose->push_back(0.0);
}

void OpenSpaceRoiDecider::SetParkingSpotEndPose(
    Frame *const frame, const std::array<common::math::Vec2d, 4> &vertices) {
  const auto &routing_request =
        frame->local_view().routing->routing_request();
  auto plot_type = routing_request.parking_info().parking_space_type();
  auto left_top = vertices[0];
  auto left_down = vertices[1];
  auto right_down = vertices[2];
  auto right_top = vertices[3];

  const auto &origin_point = frame->open_space_info().origin_point();
  const auto &origin_heading = frame->open_space_info().origin_heading();

  // End pose is set in normalized boundary
  left_top -= origin_point;
  left_top.SelfRotate(-origin_heading);
  left_down -= origin_point;
  left_down.SelfRotate(-origin_heading);
  right_top -= origin_point;
  right_top.SelfRotate(-origin_heading);
  right_down -= origin_point;
  right_down.SelfRotate(-origin_heading);

  // TODO(Jinyun): adjust end pose setting for more parking spot configurations
  double parking_spot_heading = (left_down - left_top).Angle();
  double end_x = (left_top.x() + right_top.x()) / 2.0;
  double end_y = 0.0;
  const double parking_depth_buffer =
      config_.open_space_roi_decider_config().parking_depth_buffer();
  CHECK_GE(parking_depth_buffer, 0.0);
  const bool parking_inwards =
      config_.open_space_roi_decider_config().parking_inwards();
  const double top_to_down_distance = left_top.y() - left_down.y();
  if (parking_spot_heading > common::math::kMathEpsilon) {
    if (parking_inwards) {
      end_y =
          left_down.y() - (std::max(3.0 * -top_to_down_distance / 4.0,
                                    vehicle_params_.front_edge_to_center()) +
                           parking_depth_buffer);

    } else {
      end_y = left_down.y() - (std::max(-top_to_down_distance / 4.0,
                                        vehicle_params_.back_edge_to_center()) +
                               parking_depth_buffer);
    }
  } else {
    if (parking_inwards) {
      end_y =
          left_down.y() + (std::max(3.0 * top_to_down_distance / 4.0,
                                    vehicle_params_.front_edge_to_center()) +
                           parking_depth_buffer);
    } else {
      end_y = left_down.y() + (std::max(top_to_down_distance / 4.0,
                                        vehicle_params_.back_edge_to_center()) +
                               parking_depth_buffer);
    }
  }
  if (plot_type == ParkingSpaceType::PARALLEL_PARKING) {
    double parllel_park_end_x_buffer =
        config_.open_space_roi_decider_config().parallel_park_end_x_buffer();
    parking_spot_heading = (left_down - right_down).Angle();
    end_y = (left_top.y() + left_down.y()) / 2.0;
    end_x = left_top.x() + vehicle_params_.back_edge_to_center() +
      parllel_park_end_x_buffer;
  }
  auto *end_pose =
      frame->mutable_open_space_info()->mutable_open_space_end_pose();
  end_pose->push_back(end_x);
  end_pose->push_back(end_y);
  if (config_.open_space_roi_decider_config().parking_inwards()) {
    end_pose->push_back(parking_spot_heading);
  } else {
    end_pose->push_back(
        common::math::NormalizeAngle(parking_spot_heading + M_PI));
  }
  end_pose->push_back(0.0);
}

void OpenSpaceRoiDecider::SetPullOverSpotEndPose(Frame *const frame) {
  const auto &pull_over_status =
      injector_->planning_context()->planning_status().pull_over();
  const double pull_over_x = pull_over_status.position().x();
  const double pull_over_y = pull_over_status.position().y();
  double pull_over_theta = pull_over_status.theta();

  // Normalize according to origin_point and origin_heading
  const auto &origin_point = frame->open_space_info().origin_point();
  const auto &origin_heading = frame->open_space_info().origin_heading();
  Vec2d center(pull_over_x, pull_over_y);
  center -= origin_point;
  center.SelfRotate(-origin_heading);
  pull_over_theta =
      common::math::NormalizeAngle(pull_over_theta - origin_heading);

  auto *end_pose =
      frame->mutable_open_space_info()->mutable_open_space_end_pose();
  end_pose->push_back(center.x());
  end_pose->push_back(center.y());
  end_pose->push_back(pull_over_theta);
  // end pose velocity set to be zero
  end_pose->push_back(0.0);
}

void OpenSpaceRoiDecider::SetParkAndGoEndPose(Frame *const frame) {
  const double kSTargetBuffer =
      config_.open_space_roi_decider_config().end_pose_s_distance();
  const double kSpeedRatio = 0.1;  // after adjust speed is 10% of speed limit
  // get vehicle current location
  // get vehicle s,l info
  auto park_and_go_status = injector_->planning_context()
                                ->mutable_planning_status()
                                ->mutable_park_and_go();

  const double adc_init_x = park_and_go_status->adc_init_position().x();
  const double adc_init_y = park_and_go_status->adc_init_position().y();

  ADEBUG << "ADC position (x): " << std::setprecision(9) << adc_init_x;
  ADEBUG << "ADC position (y): " << std::setprecision(9) << adc_init_y;

  const common::math::Vec2d adc_position = {adc_init_x, adc_init_y};
  common::SLPoint adc_position_sl;

  // get nearest reference line
  const auto &reference_line_list = frame->reference_line_info();
  ADEBUG << reference_line_list.size();
  const auto reference_line_info = std::min_element(
      reference_line_list.begin(), reference_line_list.end(),
      [&](const ReferenceLineInfo &ref_a, const ReferenceLineInfo &ref_b) {
        common::SLPoint adc_position_sl_a;
        common::SLPoint adc_position_sl_b;
        ref_a.reference_line().XYToSL(adc_position, &adc_position_sl_a);
        ref_b.reference_line().XYToSL(adc_position, &adc_position_sl_b);
        return std::fabs(adc_position_sl_a.l()) <
               std::fabs(adc_position_sl_b.l());
      });

  const auto &reference_line = reference_line_info->reference_line();
  reference_line.XYToSL(adc_position, &adc_position_sl);

  // target is at reference line
  const double target_s = adc_position_sl.s() + kSTargetBuffer;
  const auto reference_point = reference_line.GetReferencePoint(target_s);
  const double target_x = reference_point.x();
  const double target_y = reference_point.y();
  double target_theta = reference_point.heading();

  park_and_go_status->mutable_adc_adjust_end_pose()->set_x(target_x);
  park_and_go_status->mutable_adc_adjust_end_pose()->set_y(target_y);

  ADEBUG << "center.x(): " << std::setprecision(9) << target_x;
  ADEBUG << "center.y(): " << std::setprecision(9) << target_y;
  ADEBUG << "target_theta: " << std::setprecision(9) << target_theta;

  // Normalize according to origin_point and origin_heading
  const auto &origin_point = frame->open_space_info().origin_point();
  const auto &origin_heading = frame->open_space_info().origin_heading();
  Vec2d center(target_x, target_y);
  center -= origin_point;
  center.SelfRotate(-origin_heading);
  target_theta = common::math::NormalizeAngle(target_theta - origin_heading);

  auto *end_pose =
      frame->mutable_open_space_info()->mutable_open_space_end_pose();

  end_pose->push_back(center.x());
  end_pose->push_back(center.y());
  end_pose->push_back(target_theta);

  ADEBUG << "ADC position (x): " << std::setprecision(9) << (*end_pose)[0];
  ADEBUG << "ADC position (y): " << std::setprecision(9) << (*end_pose)[1];
  ADEBUG << "reference_line ID: " << reference_line_info->Lanes().Id();

  // end pose velocity set to be speed limit
  double target_speed = reference_line.GetSpeedLimitFromS(target_s);
  end_pose->push_back(kSpeedRatio * target_speed);
}

void OpenSpaceRoiDecider::GetRoadBoundary(
    const hdmap::Path &nearby_path, const double center_line_s,
    const common::math::Vec2d &origin_point, const double origin_heading,
    std::vector<Vec2d> *left_lane_boundary,
    std::vector<Vec2d> *right_lane_boundary,
    std::vector<Vec2d> *center_lane_boundary_left,
    std::vector<Vec2d> *center_lane_boundary_right,
    std::vector<double> *center_lane_s_left,
    std::vector<double> *center_lane_s_right,
    std::vector<double> *left_lane_road_width,
    std::vector<double> *right_lane_road_width) {
  double start_s =
      center_line_s -
      config_.open_space_roi_decider_config().roi_longitudinal_range_start();
  double end_s =
      center_line_s +
      config_.open_space_roi_decider_config().roi_longitudinal_range_end();

  hdmap::MapPathPoint start_point = nearby_path.GetSmoothPoint(start_s);
  double last_check_point_heading = start_point.heading();
  double index = 0.0;
  double check_point_s = start_s;

  // For the road boundary, add key points to left/right side boundary
  // separately. Iterate s_value to check key points at a step of
  // roi_line_segment_length. Key points include: start_point, end_point, points
  // where path curvature is large, points near left/right road-curb corners
  while (check_point_s <= end_s) {
    hdmap::MapPathPoint check_point = nearby_path.GetSmoothPoint(check_point_s);
    double check_point_heading = check_point.heading();
    bool is_center_lane_heading_change =
        std::abs(common::math::NormalizeAngle(check_point_heading -
                                              last_check_point_heading)) >
        config_.open_space_roi_decider_config().roi_line_segment_min_angle();
    last_check_point_heading = check_point_heading;

    ADEBUG << "is is_center_lane_heading_change: "
           << is_center_lane_heading_change;
    // Check if the current center-lane checking-point is start point || end
    // point || or point with larger curvature. If yes, mark it as an anchor
    // point.
    bool is_anchor_point = check_point_s == start_s || check_point_s == end_s ||
                           is_center_lane_heading_change;
    // Add key points to the left-half boundary
    AddBoundaryKeyPoint(nearby_path, check_point_s, start_s, end_s,
                        is_anchor_point, true, center_lane_boundary_left,
                        left_lane_boundary, center_lane_s_left,
                        left_lane_road_width);
    // Add key points to the right-half boundary
    AddBoundaryKeyPoint(nearby_path, check_point_s, start_s, end_s,
                        is_anchor_point, false, center_lane_boundary_right,
                        right_lane_boundary, center_lane_s_right,
                        right_lane_road_width);
    if (check_point_s == end_s) {
      break;
    }
    index += 1.0;
    check_point_s =
        start_s +
        index *
            config_.open_space_roi_decider_config().roi_line_segment_length();
    check_point_s = check_point_s >= end_s ? end_s : check_point_s;
  }

  size_t left_point_size = left_lane_boundary->size();
  size_t right_point_size = right_lane_boundary->size();
  for (size_t i = 0; i < left_point_size; i++) {
    left_lane_boundary->at(i) -= origin_point;
    left_lane_boundary->at(i).SelfRotate(-origin_heading);
  }
  for (size_t i = 0; i < right_point_size; i++) {
    right_lane_boundary->at(i) -= origin_point;
    right_lane_boundary->at(i).SelfRotate(-origin_heading);
  }
}

void OpenSpaceRoiDecider::GetRoadBoundaryFromMap(
    const hdmap::Path &nearby_path, const double center_line_s,
    const Vec2d &origin_point, const double origin_heading,
    std::vector<Vec2d> *left_lane_boundary,
    std::vector<Vec2d> *right_lane_boundary,
    std::vector<Vec2d> *center_lane_boundary_left,
    std::vector<Vec2d> *center_lane_boundary_right,
    std::vector<double> *center_lane_s_left,
    std::vector<double> *center_lane_s_right,
    std::vector<double> *left_lane_road_width,
    std::vector<double> *right_lane_road_width) {
  // Longitudinal range can be asymmetric.
  double start_s =
      center_line_s -
      config_.open_space_roi_decider_config().roi_longitudinal_range_start();
  double end_s =
      center_line_s +
      config_.open_space_roi_decider_config().roi_longitudinal_range_end();
  hdmap::MapPathPoint start_point = nearby_path.GetSmoothPoint(start_s);

  double check_point_s = start_s;

  while (check_point_s <= end_s) {
    hdmap::MapPathPoint check_point = nearby_path.GetSmoothPoint(check_point_s);

    // get road boundaries
    double left_road_width = nearby_path.GetRoadLeftWidth(check_point_s);
    double right_road_width = nearby_path.GetRoadRightWidth(check_point_s);

    double current_road_width = std::max(left_road_width, right_road_width);

    // get road boundaries at current location
    common::PointENU check_point_xy;
    std::vector<hdmap::RoadRoiPtr> road_boundaries;
    std::vector<hdmap::JunctionInfoConstPtr> junctions;
    check_point_xy.set_x(check_point.x());
    check_point_xy.set_y(check_point.y());
    hdmap_->GetRoadBoundaries(check_point_xy, current_road_width,
                              &road_boundaries, &junctions);

    if (check_point_s < center_line_s) {
      for (size_t i = 0;
           i < (*road_boundaries.at(0)).left_boundary.line_points.size(); i++) {
        right_lane_boundary->emplace_back(
            Vec2d((*road_boundaries.at(0)).left_boundary.line_points[i].x(),
                  (*road_boundaries.at(0)).left_boundary.line_points[i].y()));
      }
      for (size_t i = 0;
           i < (*road_boundaries.at(0)).right_boundary.line_points.size();
           i++) {
        left_lane_boundary->emplace_back(
            Vec2d((*road_boundaries.at(0)).right_boundary.line_points[i].x(),
                  (*road_boundaries.at(0)).right_boundary.line_points[i].y()));
      }
    } else {
      for (size_t i = 0;
           i < (*road_boundaries.at(0)).left_boundary.line_points.size(); i++) {
        left_lane_boundary->emplace_back(
            Vec2d((*road_boundaries.at(0)).left_boundary.line_points[i].x(),
                  (*road_boundaries.at(0)).left_boundary.line_points[i].y()));
      }
      for (size_t i = 0;
           i < (*road_boundaries.at(0)).right_boundary.line_points.size();
           i++) {
        right_lane_boundary->emplace_back(
            Vec2d((*road_boundaries.at(0)).right_boundary.line_points[i].x(),
                  (*road_boundaries.at(0)).right_boundary.line_points[i].y()));
      }
    }

    center_lane_boundary_right->emplace_back(check_point);
    center_lane_boundary_left->emplace_back(check_point);
    center_lane_s_left->emplace_back(check_point_s);
    center_lane_s_right->emplace_back(check_point_s);
    left_lane_road_width->emplace_back(left_road_width);
    right_lane_road_width->emplace_back(right_road_width);

    check_point_s = check_point_s + config_.open_space_roi_decider_config()
                                        .roi_line_segment_length_from_map();
  }

  size_t left_point_size = left_lane_boundary->size();
  size_t right_point_size = right_lane_boundary->size();
  ADEBUG << "right_road_boundary size: " << right_lane_boundary->size();
  ADEBUG << "left_road_boundary size: " << left_lane_boundary->size();
  for (size_t i = 0; i < left_point_size; i++) {
    left_lane_boundary->at(i) -= origin_point;
    left_lane_boundary->at(i).SelfRotate(-origin_heading);
    ADEBUG << "left_road_boundary: [" << std::setprecision(9)
           << left_lane_boundary->at(i).x() << ", "
           << left_lane_boundary->at(i).y() << "]";
  }
  for (size_t i = 0; i < right_point_size; i++) {
    right_lane_boundary->at(i) -= origin_point;
    right_lane_boundary->at(i).SelfRotate(-origin_heading);
    ADEBUG << "right_road_boundary: [" << std::setprecision(9)
           << right_lane_boundary->at(i).x() << ", "
           << right_lane_boundary->at(i).y() << "]";
  }
  if (!left_lane_boundary->empty()) {
    sort(left_lane_boundary->begin(), left_lane_boundary->end(),
         [](const Vec2d &first_pt, const Vec2d &second_pt) {
           return first_pt.x() < second_pt.x() ||
                  (first_pt.x() == second_pt.x() &&
                   first_pt.y() < second_pt.y());
         });
    auto unique_end =
        std::unique(left_lane_boundary->begin(), left_lane_boundary->end());
    left_lane_boundary->erase(unique_end, left_lane_boundary->end());
  }
  if (!right_lane_boundary->empty()) {
    sort(right_lane_boundary->begin(), right_lane_boundary->end(),
         [](const Vec2d &first_pt, const Vec2d &second_pt) {
           return first_pt.x() < second_pt.x() ||
                  (first_pt.x() == second_pt.x() &&
                   first_pt.y() < second_pt.y());
         });
    auto unique_end =
        std::unique(right_lane_boundary->begin(), right_lane_boundary->end());
    right_lane_boundary->erase(unique_end, right_lane_boundary->end());
  }
}

void OpenSpaceRoiDecider::AddBoundaryKeyPoint(
    const hdmap::Path &nearby_path, const double check_point_s,
    const double start_s, const double end_s, const bool is_anchor_point,
    const bool is_left_curb, std::vector<Vec2d> *center_lane_boundary,
    std::vector<Vec2d> *curb_lane_boundary, std::vector<double> *center_lane_s,
    std::vector<double> *road_width) {
  // Check if current central-lane checking point's mapping on the left/right
  // road boundary is a key point. The road boundary point is a key point if
  // one of the following two confitions is satisfied:
  // 1. the current central-lane point is an anchor point: (a start/end point
  // or the point on path with large curvatures)
  // 2. the point on the left/right lane boundary is close to a curb corner
  // As indicated below:
  // (#) Key Point Type 1: Lane anchor points
  // (*) Key Point Type 2: Curb-corner points
  //                                                         #
  // Path Direction -->                                     /    /   #
  // Left Lane Boundary   #--------------------------------#    /   /
  //                                                           /   /
  // Center Lane          - - - - - - - - - - - - - - - - - - /   /
  //                                                             /
  // Right Lane Boundary  #--------*                 *----------#
  //                                \               /
  //                                 *-------------*

  // road width changes slightly at the turning point of a path
  // TODO(SHU): 1. consider distortion introduced by curvy road; 2. use both
  // round boundaries for single-track road; 3. longitudinal range may not be
  // symmetric
  const double previous_distance_s = std::min(
      config_.open_space_roi_decider_config().roi_line_segment_length(),
      check_point_s - start_s);
  const double next_distance_s = std::min(
      config_.open_space_roi_decider_config().roi_line_segment_length(),
      end_s - check_point_s);

  hdmap::MapPathPoint current_check_point =
      nearby_path.GetSmoothPoint(check_point_s);
  hdmap::MapPathPoint previous_check_point =
      nearby_path.GetSmoothPoint(check_point_s - previous_distance_s);
  hdmap::MapPathPoint next_check_point =
      nearby_path.GetSmoothPoint(check_point_s + next_distance_s);

  double current_check_point_heading = current_check_point.heading();
  double current_road_width =
      is_left_curb ? nearby_path.GetRoadLeftWidth(check_point_s)
                   : nearby_path.GetRoadRightWidth(check_point_s);
  // If the current center-lane checking point is an anchor point, then add
  // current left/right curb boundary point as a key point
  if (is_anchor_point) {
    double point_vec_cos =
        is_left_curb ? std::cos(current_check_point_heading + M_PI / 2.0)
                     : std::cos(current_check_point_heading - M_PI / 2.0);
    double point_vec_sin =
        is_left_curb ? std::sin(current_check_point_heading + M_PI / 2.0)
                     : std::sin(current_check_point_heading - M_PI / 2.0);
    Vec2d curb_lane_point = Vec2d(current_road_width * point_vec_cos,
                                  current_road_width * point_vec_sin);
    curb_lane_point = curb_lane_point + current_check_point;
    center_lane_boundary->push_back(current_check_point);
    curb_lane_boundary->push_back(curb_lane_point);
    center_lane_s->push_back(check_point_s);
    road_width->push_back(current_road_width);
    return;
  }
  double previous_road_width =
      is_left_curb
          ? nearby_path.GetRoadLeftWidth(check_point_s - previous_distance_s)
          : nearby_path.GetRoadRightWidth(check_point_s - previous_distance_s);
  double next_road_width =
      is_left_curb
          ? nearby_path.GetRoadLeftWidth(check_point_s + next_distance_s)
          : nearby_path.GetRoadRightWidth(check_point_s + next_distance_s);
  double previous_curb_segment_angle =
      (current_road_width - previous_road_width) / previous_distance_s;
  double next_segment_angle =
      (next_road_width - current_road_width) / next_distance_s;
  double current_curb_point_delta_theta =
      next_segment_angle - previous_curb_segment_angle;
  // If the delta angle between the previous curb segment and the next curb
  // segment is large (near a curb corner), then add current curb_lane_point
  // as a key point.
  if (std::abs(current_curb_point_delta_theta) >
      config_.open_space_roi_decider_config()
          .curb_heading_tangent_change_upper_limit()) {
    double point_vec_cos =
        is_left_curb ? std::cos(current_check_point_heading + M_PI / 2.0)
                     : std::cos(current_check_point_heading - M_PI / 2.0);
    double point_vec_sin =
        is_left_curb ? std::sin(current_check_point_heading + M_PI / 2.0)
                     : std::sin(current_check_point_heading - M_PI / 2.0);
    Vec2d curb_lane_point = Vec2d(current_road_width * point_vec_cos,
                                  current_road_width * point_vec_sin);
    curb_lane_point = curb_lane_point + current_check_point;
    center_lane_boundary->push_back(current_check_point);
    curb_lane_boundary->push_back(curb_lane_point);
    center_lane_s->push_back(check_point_s);
    road_width->push_back(current_road_width);
  }
}

// only one lane one lane has one segment
void OpenSpaceRoiDecider::GetInLaneEndPoint(LaneInfoConstPtr lane_info,
                                           PointENU* left_boundary_point,
                                           PointENU* right_boundary_point) {
  const auto& left_boundary_segment =
    lane_info->lane().left_boundary().curve().segment();
  const auto& right_boundary_segment =
    lane_info->lane().right_boundary().curve().segment();
  size_t lane_points_num = left_boundary_segment[0].line_segment().point_size();
  *left_boundary_point =
    left_boundary_segment[0].line_segment().point(lane_points_num - 1);
  *right_boundary_point =
    right_boundary_segment[0].line_segment().point(lane_points_num - 1);
}

void OpenSpaceRoiDecider::GetOutLaneStartPoint(
  LaneInfoConstPtr lane_info,
  PointENU* left_boundary_point,
  PointENU* right_boundary_point) {
  const auto& left_boundary_segment =
    lane_info->lane().left_boundary().curve().segment();
  const auto& right_boundary_segment =
    lane_info->lane().right_boundary().curve().segment();
  *left_boundary_point =
    left_boundary_segment[0].line_segment().point(0);
  *right_boundary_point =
    right_boundary_segment[0].line_segment().point(0);
}

void OpenSpaceRoiDecider::GetInLaneBoundaryPoints(LaneInfoConstPtr lane_info,
                        const hdmap::Path &nearby_path,
                        std::vector<PointENU>* In_left_boundary_points,
                        std::vector<PointENU>* In_right_boundary_points) {
  const auto& left_boundary_segment =
    lane_info->lane().left_boundary().curve().segment();
  const auto& right_boundary_segment =
    lane_info->lane().right_boundary().curve().segment();
<<<<<<< HEAD
  size_t lane_points_num = left_boundary_segment[0].line_segment().point_size();
  int temp_record_left = 0;
  int temp_record_right = 0;
  std::vector<PointENU> left_points, right_points;
  for (size_t i = 0; i < lane_points_num; ++i) {
    left_points.push_back(left_boundary_segment[0].
                          line_segment().point().at(i));
    right_points.push_back(right_boundary_segment[0].
                           line_segment().point().at(i));
  }
  // (to do): by s
  for (size_t i = 0; i < lane_points_num; ++i) {
    if (left_points[i].x() < temp_state_.x()) {
      In_left_boundary_points->push_back(left_points[i]);
      temp_record_left = i;
    }
    if (right_points[i].x() < temp_state_.x()) {
      In_right_boundary_points->push_back(right_points[i]);
      temp_record_right = i;
    }
  }
  // add one point, bigger than vehicle x
  if (left_points[temp_record_left - 1].x() > temp_state_.x()) {
    In_left_boundary_points->push_back(left_points[temp_record_left - 1]);
  }
  if (right_points[temp_record_right - 1].x() > temp_state_.x()) {
=======
  size_t lane_points_num =
    left_boundary_segment[0].line_segment().point_size();
  int temp_record_left = 0;
  int temp_record_right = 0;
  double left_point_s = 0.0;
  double left_point_l = 0.0;
  double right_point_s = 0.0;
  double right_point_l = 0.0;
  std::vector<double> left_s, right_s, left_l, right_l;
  std::vector<PointENU> left_points, right_points;
  double car_s, car_l;
  Vec2d car_position = {temp_state_.x(), temp_state_.y()};
  lane_info->GetProjection(car_position, &car_s, &car_l);
  for (size_t i = 0; i < lane_points_num; ++i) {
    PointENU left_point = left_boundary_segment[0].
                          line_segment().point().at(i);
    PointENU right_point = right_boundary_segment[0].
                           line_segment().point().at(i);
    left_points.push_back(left_point);
    right_points.push_back(right_point);
    Vec2d left_point_v = {left_boundary_segment[0].
                        line_segment().point().at(i).x(),
                        left_boundary_segment[0].
                        line_segment().point().at(i).y()};
    Vec2d right_point_v = {right_boundary_segment[0].
                         line_segment().point().at(i).x(),
                         right_boundary_segment[0].
                         line_segment().point().at(i).y()};
    lane_info->GetProjection(left_point_v, &left_point_s, &left_point_l);
    lane_info->GetProjection(right_point_v, &right_point_s, &right_point_l);
    if (left_point_s > car_s) {
      In_left_boundary_points->push_back(left_point);
      temp_record_left = i;
    }
    if (right_point_s > car_s) {
      In_right_boundary_points->push_back(right_point);
      temp_record_right = i;
    }
    left_s.push_back(left_point_s);
    left_l.push_back(left_point_l);
    right_s.push_back(right_point_s);
    right_l.push_back(right_point_l);
  }
  if (left_s[temp_record_left - 1] < car_s) {
    In_left_boundary_points->push_back(left_points[temp_record_left - 1]);
  }
  if (right_s[temp_record_right - 1] < car_s) {
>>>>>>> 3e7bf35a
    In_right_boundary_points->push_back(right_points[temp_record_right - 1]);
  }
  std::reverse(In_right_boundary_points->begin(),
               In_right_boundary_points->end());
}

void OpenSpaceRoiDecider::GetOutLaneBoundaryPoints(
  LaneInfoConstPtr lane_info,
  const hdmap::Path &nearby_path,
  std::vector<PointENU>* Out_left_boundary_points,
  std::vector<PointENU>* Out_right_boundary_points) {
  const auto& left_boundary_segment =
    lane_info->lane().left_boundary().curve().segment();
  const auto& right_boundary_segment =
    lane_info->lane().right_boundary().curve().segment();
  size_t lane_points_num =
    left_boundary_segment[0].line_segment().point_size();
  int temp_record_left = 0;
  int temp_record_right = 0;
<<<<<<< HEAD
  std::vector<PointENU> left_points, right_points;
  for (size_t i = 0; i < lane_points_num; ++i) {
    left_points.push_back(left_boundary_segment[0].
                          line_segment().point().at(i));
    right_points.push_back(right_boundary_segment[0].
                          line_segment().point().at(i));
  }
  // (to do): by s
  for (size_t i = 0; i < lane_points_num; ++i) {
    if (left_points[i].x() < routing_target_point_.x()) {
      Out_left_boundary_points->push_back(left_points[i]);
      temp_record_left = i;
    }
    if (right_points[i].x() < routing_target_point_.x()) {
      Out_right_boundary_points->push_back(right_points[i]);
      temp_record_right = i;
    }
  }
  // add one point, bigger than vehicle x
  if (left_points[temp_record_left + 1].x() > routing_target_point_.x()) {
    Out_left_boundary_points->push_back(left_points[temp_record_left + 1]);
  }
  if (right_points[temp_record_right + 1].x() > routing_target_point_.x()) {
=======
  double left_point_s = 0.0;
  double left_point_l = 0.0;
  double right_point_s = 0.0;
  double right_point_l = 0.0;
  std::vector<double> left_s, right_s, left_l, right_l;
  std::vector<PointENU> left_points, right_points;
  double target_point_s, target_point_l;
  Vec2d target_position = {routing_target_point_.x(),
                           routing_target_point_.y()};
  lane_info->GetProjection(target_position, &target_point_s, &target_point_l);
  for (size_t i = 0; i < lane_points_num; ++i) {
    PointENU left_point = left_boundary_segment[0].
                          line_segment().point().at(i);
    PointENU right_point = right_boundary_segment[0].
                           line_segment().point().at(i);
    left_points.push_back(left_point);
    right_points.push_back(right_point);
    Vec2d left_point_v = {left_boundary_segment[0].
                          line_segment().point().at(i).x(),
                          left_boundary_segment[0].
                          line_segment().point().at(i).y()};
    Vec2d right_point_v = {right_boundary_segment[0].
                           line_segment().point().at(i).x(),
                           right_boundary_segment[0].
                           line_segment().point().at(i).y()};
    lane_info->GetProjection(left_point_v, &left_point_s, &left_point_l);
    lane_info->GetProjection(right_point_v, &right_point_s, &right_point_l);
    if (left_point_s < target_point_s) {
      Out_left_boundary_points->push_back(left_point);
      temp_record_left = i;
    }
    if (right_point_s < target_point_s) {
      Out_right_boundary_points->push_back(right_point);
      temp_record_right = i;
    }
    left_s.push_back(left_point_s);
    left_l.push_back(left_point_l);
    right_s.push_back(right_point_s);
    right_l.push_back(right_point_l);
  }
  if (left_s[temp_record_left + 1] > target_point_s) {
    Out_left_boundary_points->push_back(left_points[temp_record_left + 1]);
  }
  if (right_s[temp_record_right + 1] > target_point_s) {
>>>>>>> 3e7bf35a
    Out_right_boundary_points->push_back(right_points[temp_record_right + 1]);
  }
  std::reverse(Out_left_boundary_points->begin(),
               Out_left_boundary_points->end());
}

bool OpenSpaceRoiDecider::GetDeadEndBoundary(
  Frame* const frame, const std::vector<Vec2d> &dead_end_vertices,
  const hdmap::Path &nearby_path,
  std::vector<std::vector<common::math::Vec2d>> *const roi_deadend_boundary) {
  size_t waypoint_num =
    frame->local_view().routing->routing_request().waypoint().size();
  routing_target_point_ = frame->local_view().routing->
    routing_request().dead_end_info().target_point();
  if (routing_in_flag_) {
    routing_end_point_ = frame->local_view().routing->routing_request().
                         waypoint().at(waypoint_num - 1).pose();
    routing_in_flag_ = false;
  }
  double nearest_s = 0.0;
  double nearest_l = 0.0;
  LaneInfoConstPtr start_nearest_lane;
  PointENU left_end_point, right_end_point;
  hdmap_->GetNearestLane(routing_end_point_,
    &start_nearest_lane, &nearest_s, &nearest_l);
  GetInLaneEndPoint(start_nearest_lane, &left_end_point, &right_end_point);

  LaneInfoConstPtr end_nearest_lane;
  PointENU left_start_point, right_start_point;
  hdmap_->GetNearestLane(routing_target_point_,
    &end_nearest_lane, &nearest_s, &nearest_l);
  GetOutLaneStartPoint(end_nearest_lane,
                       &left_start_point,
                       &right_start_point);

  LaneInfoConstPtr car_lane;
  PointENU car_pose;
  car_pose.set_x(temp_state_.x());
  car_pose.set_y(temp_state_.y());
  hdmap_->GetNearestLane(car_pose, &car_lane, &nearest_s, &nearest_l);
  std::vector<PointENU> In_left_boundary_points;
  std::vector<PointENU> In_right_boundary_points;
  GetInLaneBoundaryPoints(car_lane, nearby_path,
                          &In_left_boundary_points,
                          &In_right_boundary_points);

  LaneInfoConstPtr target_lane;
  double out_routing_x = routing_target_point_.x() + FLAGS_buffer_out_routing;
  routing_target_point_.set_x(out_routing_x);
  hdmap_->GetNearestLane(routing_target_point_,
                         &target_lane,
                         &nearest_s,
                         &nearest_l);
  std::vector<PointENU> Out_left_boundary_points;
  std::vector<PointENU> Out_right_boundary_points;
  GetOutLaneBoundaryPoints(target_lane,
                           nearby_path,
                           &Out_left_boundary_points,
                           &Out_right_boundary_points);

  std::vector<Vec2d> point_boundary;
  for (size_t i = 0; i < In_right_boundary_points.size(); ++i) {
    point_boundary.push_back({In_right_boundary_points[i].x(),
                              In_right_boundary_points[i].y()});
  }
  point_boundary.push_back({right_end_point.x(), right_end_point.y()});
  for (size_t i = 0; i < dead_end_vertices.size(); ++i) {
    point_boundary.push_back(dead_end_vertices[i]);
  }
  point_boundary.push_back({right_start_point.x(), right_start_point.y()});
  for (size_t i = 0; i < Out_right_boundary_points.size(); ++i) {
    point_boundary.push_back({Out_right_boundary_points[i].x(),
                              Out_right_boundary_points[i].y()});
  }
  for (size_t i = 0; i < Out_left_boundary_points.size(); ++i) {
    point_boundary.push_back({Out_left_boundary_points[i].x(),
                              Out_left_boundary_points[i].y()});
  }
  point_boundary.push_back({left_start_point.x(), left_start_point.y()});
  point_boundary.push_back({left_end_point.x(), left_end_point.y()});
  for (size_t i = 0; i < In_left_boundary_points.size(); ++i) {
    point_boundary.push_back({In_left_boundary_points[i].x(),
                              In_left_boundary_points[i].y()});
  }
  point_boundary.push_back({In_right_boundary_points[0].x(),
                            In_right_boundary_points[0].y()});
  const auto &origin_point = frame->open_space_info().origin_point();
  const auto &origin_heading = frame->open_space_info().origin_heading();
<<<<<<< HEAD

=======
>>>>>>> 3e7bf35a
  for (size_t i = 0; i < point_boundary.size(); ++i) {
    point_boundary[i] -= origin_point;
    point_boundary[i].SelfRotate(-origin_heading);
  }
  // construct LineSegment
  for (size_t i = 0; i < point_boundary.size(); ++i) {
    std::vector<Vec2d> segment{point_boundary[i],
                               point_boundary[i + 1]};
    roi_deadend_boundary->push_back(segment);
  }
  // Fuse line segments into convex contraints
  if (!FuseLineSegments(roi_deadend_boundary)) {
    AERROR << "FuseLineSegments failed in parking ROI";
    return false;
  }
  // Get xy boundary
  auto xminmax = std::minmax_element(
      point_boundary.begin(), point_boundary.end(),
      [](const Vec2d &a, const Vec2d &b) { return a.x() < b.x(); });
  auto yminmax = std::minmax_element(
      point_boundary.begin(), point_boundary.end(),
      [](const Vec2d &a, const Vec2d &b) { return a.y() < b.y(); });
  std::vector<double> ROI_xy_boundary{xminmax.first->x(), xminmax.second->x(),
                                      yminmax.first->y(), yminmax.second->y()};
  auto *xy_boundary =
      frame->mutable_open_space_info()->mutable_ROI_xy_boundary();
  xy_boundary->assign(ROI_xy_boundary.begin(), ROI_xy_boundary.end());

  Vec2d vehicle_xy = Vec2d(vehicle_state_.x(), vehicle_state_.y());
  vehicle_xy -= origin_point;
  vehicle_xy.SelfRotate(-origin_heading);

  if (vehicle_xy.x() < ROI_xy_boundary[0] ||
      vehicle_xy.x() > ROI_xy_boundary[1] ||
      vehicle_xy.y() < ROI_xy_boundary[2] ||
      vehicle_xy.y() > ROI_xy_boundary[3]) {
    ADEBUG << "vehicle outside of xy boundary of parking ROI";
    return false;
  }
  return true;
}

bool OpenSpaceRoiDecider::GetParkingBoundary(
    Frame *const frame, const std::array<Vec2d, 4> &vertices,
    const hdmap::Path &nearby_path,
    std::vector<std::vector<common::math::Vec2d>> *const roi_parking_boundary) {
  auto left_top = vertices[0];
  ADEBUG << "left_top: " << left_top.x() << ", " << left_top.y();
  auto left_down = vertices[1];
  ADEBUG << "left_down: " << left_down.x() << ", " << left_down.y();
  auto right_down = vertices[2];
  ADEBUG << "right_down: " << right_down.x() << ", " << left_down.y();
  auto right_top = vertices[3];
  ADEBUG << "right_top: " << right_top.x() << ", " << right_top.y();

  const auto &origin_point = frame->open_space_info().origin_point();
  ADEBUG << "origin_point: " << origin_point.x() << ", " << origin_point.y();
  const auto &origin_heading = frame->open_space_info().origin_heading();

  double left_top_s = 0.0;
  double left_top_l = 0.0;
  double right_top_s = 0.0;
  double right_top_l = 0.0;
  if (!(nearby_path.GetProjection(left_top, &left_top_s, &left_top_l) &&
        nearby_path.GetProjection(right_top, &right_top_s, &right_top_l))) {
    AERROR << "fail to get parking spot points' projections on reference line";
    return false;
  }

  left_top -= origin_point;
  left_top.SelfRotate(-origin_heading);
  left_down -= origin_point;
  left_down.SelfRotate(-origin_heading);
  right_top -= origin_point;
  right_top.SelfRotate(-origin_heading);
  right_down -= origin_point;
  right_down.SelfRotate(-origin_heading);

  const double center_line_s = (left_top_s + right_top_s) / 2.0;
  std::vector<Vec2d> left_lane_boundary;
  std::vector<Vec2d> right_lane_boundary;
  // The pivot points on the central lane, mapping with the key points on
  // the left lane boundary.
  std::vector<Vec2d> center_lane_boundary_left;
  // The pivot points on the central lane, mapping with the key points on
  // the right lane boundary.
  std::vector<Vec2d> center_lane_boundary_right;
  // The s-value for the anchor points on the center_lane_boundary_left.
  std::vector<double> center_lane_s_left;
  // The s-value for the anchor points on the center_lane_boundary_right.
  std::vector<double> center_lane_s_right;
  // The left-half road width between the pivot points on the
  // center_lane_boundary_left and key points on the
  // left_lane_boundary.
  std::vector<double> left_lane_road_width;
  // The right-half road width between the pivot points on the
  // center_lane_boundary_right and key points on the
  // right_lane_boundary.
  std::vector<double> right_lane_road_width;

  GetRoadBoundary(nearby_path, center_line_s, origin_point, origin_heading,
                  &left_lane_boundary, &right_lane_boundary,
                  &center_lane_boundary_left, &center_lane_boundary_right,
                  &center_lane_s_left, &center_lane_s_right,
                  &left_lane_road_width, &right_lane_road_width);

  // If smaller than zero, the parking spot is on the right of the lane
  // Left, right, down or opposite of the boundary is decided when viewing the

  // parking spot upward
  const double average_l = (left_top_l + right_top_l) / 2.0;
  std::vector<Vec2d> boundary_points;

  // TODO(jiaxuan): Write a half-boundary formation function and call it twice
  // to avoid duplicated manipulations on the left and right sides
  if (average_l < 0) {
    // if average_l is lower than zero, the parking spot is on the right
    // lane boundary and assume that the lane half width is average_l
    ADEBUG << "average_l is less than 0 in OpenSpaceROI";
    size_t point_size = right_lane_boundary.size();

    for (size_t i = 0; i < point_size; i++) {
      right_lane_boundary[i].SelfRotate(origin_heading);
      right_lane_boundary[i] += origin_point;
      right_lane_boundary[i] -= center_lane_boundary_right[i];
      right_lane_boundary[i] /= right_lane_road_width[i];
      right_lane_boundary[i] *= (-average_l);
      right_lane_boundary[i] += center_lane_boundary_right[i];
      right_lane_boundary[i] -= origin_point;
      right_lane_boundary[i].SelfRotate(-origin_heading);
    }

    auto point_left_to_left_top_connor_s = std::lower_bound(
        center_lane_s_right.begin(), center_lane_s_right.end(), left_top_s);

    size_t point_left_to_left_top_connor_index = std::distance(
        center_lane_s_right.begin(), point_left_to_left_top_connor_s);
    point_left_to_left_top_connor_index =
        point_left_to_left_top_connor_index == 0
            ? point_left_to_left_top_connor_index
            : point_left_to_left_top_connor_index - 1;

    auto point_left_to_left_top_connor_itr =
        right_lane_boundary.begin() + point_left_to_left_top_connor_index;
    auto point_right_to_right_top_connor_s = std::upper_bound(
        center_lane_s_right.begin(), center_lane_s_right.end(), right_top_s);
    size_t point_right_to_right_top_connor_index = std::distance(
        center_lane_s_right.begin(), point_right_to_right_top_connor_s);
    auto point_right_to_right_top_connor_itr =
        right_lane_boundary.begin() + point_right_to_right_top_connor_index;

    std::copy(right_lane_boundary.begin(), point_left_to_left_top_connor_itr,
              std::back_inserter(boundary_points));

    std::vector<Vec2d> parking_spot_boundary{left_top, left_down, right_down,
                                             right_top};

    std::copy(parking_spot_boundary.begin(), parking_spot_boundary.end(),
              std::back_inserter(boundary_points));

    std::copy(point_right_to_right_top_connor_itr, right_lane_boundary.end(),
              std::back_inserter(boundary_points));

    std::reverse_copy(left_lane_boundary.begin(), left_lane_boundary.end(),
                      std::back_inserter(boundary_points));

    // reinsert the initial point to the back to from closed loop
    boundary_points.push_back(right_lane_boundary.front());

    // disassemble line into line2d segments
    for (size_t i = 0; i < point_left_to_left_top_connor_index; i++) {
      std::vector<Vec2d> segment{right_lane_boundary[i],
                                 right_lane_boundary[i + 1]};
      roi_parking_boundary->push_back(segment);
    }

    std::vector<Vec2d> left_stitching_segment{
        right_lane_boundary[point_left_to_left_top_connor_index], left_top};
    roi_parking_boundary->push_back(left_stitching_segment);

    std::vector<Vec2d> left_parking_spot_segment{left_top, left_down};
    std::vector<Vec2d> down_parking_spot_segment{left_down, right_down};
    std::vector<Vec2d> right_parking_spot_segment{right_down, right_top};
    roi_parking_boundary->push_back(left_parking_spot_segment);
    roi_parking_boundary->push_back(down_parking_spot_segment);
    roi_parking_boundary->push_back(right_parking_spot_segment);

    std::vector<Vec2d> right_stitching_segment{
        right_top, right_lane_boundary[point_right_to_right_top_connor_index]};
    roi_parking_boundary->push_back(right_stitching_segment);

    size_t right_lane_boundary_last_index = right_lane_boundary.size() - 1;
    for (size_t i = point_right_to_right_top_connor_index;
         i < right_lane_boundary_last_index; i++) {
      std::vector<Vec2d> segment{right_lane_boundary[i],
                                 right_lane_boundary[i + 1]};
      roi_parking_boundary->push_back(segment);
    }

    size_t left_lane_boundary_last_index = left_lane_boundary.size() - 1;
    for (size_t i = left_lane_boundary_last_index; i > 0; i--) {
      std::vector<Vec2d> segment{left_lane_boundary[i],
                                 left_lane_boundary[i - 1]};
      roi_parking_boundary->push_back(segment);
    }

  } else {
    // if average_l is higher than zero, the parking spot is on the left
    // lane boundary and assume that the lane half width is average_l
    ADEBUG << "average_l is greater than 0 in OpenSpaceROI";
    size_t point_size = left_lane_boundary.size();
    for (size_t i = 0; i < point_size; i++) {
      left_lane_boundary[i].SelfRotate(origin_heading);
      left_lane_boundary[i] += origin_point;
      left_lane_boundary[i] -= center_lane_boundary_left[i];
      left_lane_boundary[i] /= left_lane_road_width[i];
      left_lane_boundary[i] *= average_l;
      left_lane_boundary[i] += center_lane_boundary_left[i];
      left_lane_boundary[i] -= origin_point;
      left_lane_boundary[i].SelfRotate(-origin_heading);
      ADEBUG << "left_lane_boundary[" << i << "]: " << left_lane_boundary[i].x()
             << ", " << left_lane_boundary[i].y();
    }

    auto point_right_to_right_top_connor_s = std::lower_bound(
        center_lane_s_left.begin(), center_lane_s_left.end(), right_top_s);
    size_t point_right_to_right_top_connor_index = std::distance(
        center_lane_s_left.begin(), point_right_to_right_top_connor_s);
    if (point_right_to_right_top_connor_index > 0) {
      --point_right_to_right_top_connor_index;
    }
    auto point_right_to_right_top_connor_itr =
        left_lane_boundary.begin() + point_right_to_right_top_connor_index;

    auto point_left_to_left_top_connor_s = std::upper_bound(
        center_lane_s_left.begin(), center_lane_s_left.end(), left_top_s);
    size_t point_left_to_left_top_connor_index = std::distance(
        center_lane_s_left.begin(), point_left_to_left_top_connor_s);
    auto point_left_to_left_top_connor_itr =
        left_lane_boundary.begin() + point_left_to_left_top_connor_index;

    std::copy(right_lane_boundary.begin(), right_lane_boundary.end(),
              std::back_inserter(boundary_points));

    std::reverse_copy(point_left_to_left_top_connor_itr,
                      left_lane_boundary.end(),
                      std::back_inserter(boundary_points));

    std::vector<Vec2d> parking_spot_boundary{left_top, left_down, right_down,
                                             right_top};
    std::copy(parking_spot_boundary.begin(), parking_spot_boundary.end(),
              std::back_inserter(boundary_points));

    std::reverse_copy(left_lane_boundary.begin(),
                      point_right_to_right_top_connor_itr,
                      std::back_inserter(boundary_points));

    // reinsert the initial point to the back to from closed loop
    boundary_points.push_back(right_lane_boundary.front());

    // disassemble line into line2d segments
    size_t right_lane_boundary_last_index = right_lane_boundary.size() - 1;
    for (size_t i = 0; i < right_lane_boundary_last_index; i++) {
      std::vector<Vec2d> segment{right_lane_boundary[i],
                                 right_lane_boundary[i + 1]};
      roi_parking_boundary->push_back(segment);
    }

    size_t left_lane_boundary_last_index = left_lane_boundary.size() - 1;
    for (size_t i = left_lane_boundary_last_index;
         i > point_left_to_left_top_connor_index; i--) {
      std::vector<Vec2d> segment{left_lane_boundary[i],
                                 left_lane_boundary[i - 1]};
      roi_parking_boundary->push_back(segment);
    }

    std::vector<Vec2d> left_stitching_segment{
        left_lane_boundary[point_left_to_left_top_connor_index], left_top};
    roi_parking_boundary->push_back(left_stitching_segment);

    std::vector<Vec2d> left_parking_spot_segment{left_top, left_down};
    std::vector<Vec2d> down_parking_spot_segment{left_down, right_down};
    std::vector<Vec2d> right_parking_spot_segment{right_down, right_top};
    roi_parking_boundary->push_back(left_parking_spot_segment);
    roi_parking_boundary->push_back(down_parking_spot_segment);
    roi_parking_boundary->push_back(right_parking_spot_segment);

    std::vector<Vec2d> right_stitching_segment{
        right_top, left_lane_boundary[point_right_to_right_top_connor_index]};
    roi_parking_boundary->push_back(right_stitching_segment);

    for (size_t i = point_right_to_right_top_connor_index; i > 0; --i) {
      std::vector<Vec2d> segment{left_lane_boundary[i],
                                 left_lane_boundary[i - 1]};
      roi_parking_boundary->push_back(segment);
    }
  }

  // Fuse line segments into convex contraints
  if (!FuseLineSegments(roi_parking_boundary)) {
    AERROR << "FuseLineSegments failed in parking ROI";
    return false;
  }
  // Get xy boundary
  auto xminmax = std::minmax_element(
      boundary_points.begin(), boundary_points.end(),
      [](const Vec2d &a, const Vec2d &b) { return a.x() < b.x(); });
  auto yminmax = std::minmax_element(
      boundary_points.begin(), boundary_points.end(),
      [](const Vec2d &a, const Vec2d &b) { return a.y() < b.y(); });
  std::vector<double> ROI_xy_boundary{xminmax.first->x(), xminmax.second->x(),
                                      yminmax.first->y(), yminmax.second->y()};
  auto *xy_boundary =
      frame->mutable_open_space_info()->mutable_ROI_xy_boundary();
  xy_boundary->assign(ROI_xy_boundary.begin(), ROI_xy_boundary.end());

  Vec2d vehicle_xy = Vec2d(vehicle_state_.x(), vehicle_state_.y());
  vehicle_xy -= origin_point;
  vehicle_xy.SelfRotate(-origin_heading);
  if (vehicle_xy.x() < ROI_xy_boundary[0] ||
      vehicle_xy.x() > ROI_xy_boundary[1] ||
      vehicle_xy.y() < ROI_xy_boundary[2] ||
      vehicle_xy.y() > ROI_xy_boundary[3]) {
    AERROR << "vehicle outside of xy boundary of parking ROI";
    return false;
  }
  return true;
}

bool OpenSpaceRoiDecider::GetPullOverBoundary(
    Frame *const frame, const std::array<common::math::Vec2d, 4> &vertices,
    const hdmap::Path &nearby_path,
    std::vector<std::vector<common::math::Vec2d>> *const roi_parking_boundary) {
  auto left_top = vertices[0];
  auto left_down = vertices[1];
  auto right_down = vertices[2];
  auto right_top = vertices[3];

  const auto &origin_point = frame->open_space_info().origin_point();
  const auto &origin_heading = frame->open_space_info().origin_heading();

  double left_top_s = 0.0;
  double left_top_l = 0.0;
  double right_top_s = 0.0;
  double right_top_l = 0.0;
  if (!(nearby_path.GetProjection(left_top, &left_top_s, &left_top_l) &&
        nearby_path.GetProjection(right_top, &right_top_s, &right_top_l))) {
    AERROR << "fail to get parking spot points' projections on reference line";
    return false;
  }

  left_top -= origin_point;
  left_top.SelfRotate(-origin_heading);
  left_down -= origin_point;
  left_down.SelfRotate(-origin_heading);
  right_top -= origin_point;
  right_top.SelfRotate(-origin_heading);
  right_down -= origin_point;
  right_down.SelfRotate(-origin_heading);

  const double center_line_s = (left_top_s + right_top_s) / 2.0;
  std::vector<Vec2d> left_lane_boundary;
  std::vector<Vec2d> right_lane_boundary;
  std::vector<Vec2d> center_lane_boundary_left;
  std::vector<Vec2d> center_lane_boundary_right;
  std::vector<double> center_lane_s_left;
  std::vector<double> center_lane_s_right;
  std::vector<double> left_lane_road_width;
  std::vector<double> right_lane_road_width;

  GetRoadBoundary(nearby_path, center_line_s, origin_point, origin_heading,
                  &left_lane_boundary, &right_lane_boundary,
                  &center_lane_boundary_left, &center_lane_boundary_right,
                  &center_lane_s_left, &center_lane_s_right,
                  &left_lane_road_width, &right_lane_road_width);

  // Load boundary as line segments in counter-clockwise order
  std::reverse(left_lane_boundary.begin(), left_lane_boundary.end());

  std::vector<Vec2d> boundary_points;
  std::copy(right_lane_boundary.begin(), right_lane_boundary.end(),
            std::back_inserter(boundary_points));
  std::copy(left_lane_boundary.begin(), left_lane_boundary.end(),
            std::back_inserter(boundary_points));

  size_t right_lane_boundary_last_index = right_lane_boundary.size() - 1;
  for (size_t i = 0; i < right_lane_boundary_last_index; i++) {
    std::vector<Vec2d> segment{right_lane_boundary[i],
                               right_lane_boundary[i + 1]};
    roi_parking_boundary->push_back(segment);
  }

  size_t left_lane_boundary_last_index = left_lane_boundary.size() - 1;
  for (size_t i = left_lane_boundary_last_index; i > 0; i--) {
    std::vector<Vec2d> segment{left_lane_boundary[i],
                               left_lane_boundary[i - 1]};
    roi_parking_boundary->push_back(segment);
  }

  // Fuse line segments into convex contraints
  if (!FuseLineSegments(roi_parking_boundary)) {
    return false;
  }
  // Get xy boundary
  auto xminmax = std::minmax_element(
      boundary_points.begin(), boundary_points.end(),
      [](const Vec2d &a, const Vec2d &b) { return a.x() < b.x(); });
  auto yminmax = std::minmax_element(
      boundary_points.begin(), boundary_points.end(),
      [](const Vec2d &a, const Vec2d &b) { return a.y() < b.y(); });
  std::vector<double> ROI_xy_boundary{xminmax.first->x(), xminmax.second->x(),
                                      yminmax.first->y(), yminmax.second->y()};
  auto *xy_boundary =
      frame->mutable_open_space_info()->mutable_ROI_xy_boundary();
  xy_boundary->assign(ROI_xy_boundary.begin(), ROI_xy_boundary.end());

  Vec2d vehicle_xy = Vec2d(vehicle_state_.x(), vehicle_state_.y());
  vehicle_xy -= origin_point;
  vehicle_xy.SelfRotate(-origin_heading);
  if (vehicle_xy.x() < ROI_xy_boundary[0] ||
      vehicle_xy.x() > ROI_xy_boundary[1] ||
      vehicle_xy.y() < ROI_xy_boundary[2] ||
      vehicle_xy.y() > ROI_xy_boundary[3]) {
    AERROR << "vehicle outside of xy boundary of parking ROI";
    return false;
  }
  return true;
}

bool OpenSpaceRoiDecider::GetParkAndGoBoundary(
    Frame *const frame, const hdmap::Path &nearby_path,
    std::vector<std::vector<common::math::Vec2d>> *const roi_parking_boundary) {
  const auto &park_and_go_status =
      injector_->planning_context()->planning_status().park_and_go();
  const double adc_init_x = park_and_go_status.adc_init_position().x();
  const double adc_init_y = park_and_go_status.adc_init_position().y();
  const double adc_init_heading = park_and_go_status.adc_init_heading();
  common::math::Vec2d adc_init_position = {adc_init_x, adc_init_y};
  const double adc_length = vehicle_params_.length();
  const double adc_width = vehicle_params_.width();
  // ADC box
  Box2d adc_box(adc_init_position, adc_init_heading, adc_length, adc_width);
  // get vertices from ADC box
  std::vector<common::math::Vec2d> adc_corners;
  adc_box.GetAllCorners(&adc_corners);
  auto left_top = adc_corners[1];
  auto right_top = adc_corners[0];

  const auto &origin_point = frame->open_space_info().origin_point();
  const auto &origin_heading = frame->open_space_info().origin_heading();

  double left_top_s = 0.0;
  double left_top_l = 0.0;
  double right_top_s = 0.0;
  double right_top_l = 0.0;
  if (!(nearby_path.GetProjection(left_top, &left_top_s, &left_top_l) &&
        nearby_path.GetProjection(right_top, &right_top_s, &right_top_l))) {
    AERROR << "fail to get parking spot points' projections on reference line";
    return false;
  }
  left_top -= origin_point;
  left_top.SelfRotate(-origin_heading);
  right_top -= origin_point;
  right_top.SelfRotate(-origin_heading);

  const double center_line_s = (left_top_s + right_top_s) / 2.0;
  std::vector<Vec2d> left_lane_boundary;
  std::vector<Vec2d> right_lane_boundary;
  std::vector<Vec2d> center_lane_boundary_left;
  std::vector<Vec2d> center_lane_boundary_right;
  std::vector<double> center_lane_s_left;
  std::vector<double> center_lane_s_right;
  std::vector<double> left_lane_road_width;
  std::vector<double> right_lane_road_width;

  if (FLAGS_use_road_boundary_from_map) {
    GetRoadBoundaryFromMap(
        nearby_path, center_line_s, origin_point, origin_heading,
        &left_lane_boundary, &right_lane_boundary, &center_lane_boundary_left,
        &center_lane_boundary_right, &center_lane_s_left, &center_lane_s_right,
        &left_lane_road_width, &right_lane_road_width);
  } else {
    GetRoadBoundary(nearby_path, center_line_s, origin_point, origin_heading,
                    &left_lane_boundary, &right_lane_boundary,
                    &center_lane_boundary_left, &center_lane_boundary_right,
                    &center_lane_s_left, &center_lane_s_right,
                    &left_lane_road_width, &right_lane_road_width);
  }

  // Load boundary as line segments in counter-clockwise order
  std::reverse(left_lane_boundary.begin(), left_lane_boundary.end());

  std::vector<Vec2d> boundary_points;
  std::copy(right_lane_boundary.begin(), right_lane_boundary.end(),
            std::back_inserter(boundary_points));
  std::copy(left_lane_boundary.begin(), left_lane_boundary.end(),
            std::back_inserter(boundary_points));

  size_t right_lane_boundary_last_index = right_lane_boundary.size() - 1;
  for (size_t i = 0; i < right_lane_boundary_last_index; i++) {
    std::vector<Vec2d> segment{right_lane_boundary[i],
                               right_lane_boundary[i + 1]};
    ADEBUG << "right segment";
    ADEBUG << "right_road_boundary: [" << std::setprecision(9)
           << right_lane_boundary[i].x() << ", " << right_lane_boundary[i].y()
           << "]";
    ADEBUG << "right_road_boundary: [" << std::setprecision(9)
           << right_lane_boundary[i + 1].x() << ", "
           << right_lane_boundary[i + 1].y() << "]";
    roi_parking_boundary->push_back(segment);
  }

  size_t left_lane_boundary_last_index = left_lane_boundary.size() - 1;
  for (size_t i = left_lane_boundary_last_index; i > 0; i--) {
    std::vector<Vec2d> segment{left_lane_boundary[i],
                               left_lane_boundary[i - 1]};
    roi_parking_boundary->push_back(segment);
  }

  ADEBUG << "roi_parking_boundary size: [" << roi_parking_boundary->size()
         << "]";

  // Fuse line segments into convex contraints
  if (!FuseLineSegments(roi_parking_boundary)) {
    return false;
  }

  ADEBUG << "roi_parking_boundary size: [" << roi_parking_boundary->size()
         << "]";
  // Get xy boundary
  auto xminmax = std::minmax_element(
      boundary_points.begin(), boundary_points.end(),
      [](const Vec2d &a, const Vec2d &b) { return a.x() < b.x(); });
  auto yminmax = std::minmax_element(
      boundary_points.begin(), boundary_points.end(),
      [](const Vec2d &a, const Vec2d &b) { return a.y() < b.y(); });
  std::vector<double> ROI_xy_boundary{xminmax.first->x(), xminmax.second->x(),
                                      yminmax.first->y(), yminmax.second->y()};
  auto *xy_boundary =
      frame->mutable_open_space_info()->mutable_ROI_xy_boundary();
  xy_boundary->assign(ROI_xy_boundary.begin(), ROI_xy_boundary.end());

  Vec2d vehicle_xy = Vec2d(vehicle_state_.x(), vehicle_state_.y());
  vehicle_xy -= origin_point;
  vehicle_xy.SelfRotate(-origin_heading);
  if (vehicle_xy.x() < ROI_xy_boundary[0] ||
      vehicle_xy.x() > ROI_xy_boundary[1] ||
      vehicle_xy.y() < ROI_xy_boundary[2] ||
      vehicle_xy.y() > ROI_xy_boundary[3]) {
    AERROR << "vehicle outside of xy boundary of parking ROI";
    return false;
  }
  return true;
}

bool OpenSpaceRoiDecider::GetDeadEndSpot(
  Frame *const frame,
  JunctionInfoConstPtr* junction,
  std::vector<Vec2d>* dead_end_vertices) {
  if (frame == nullptr) {
    ADEBUG << "Invalid frame, fail to GetDeadEndSpotFromMap from frame. ";
    return false;
  }
  auto &junction_point = (*junction)->polygon().points();
  for (size_t i = 0; i < junction_point.size(); ++i) {
    (*dead_end_vertices).push_back(junction_point.at(i));
  }
  return true;
}

bool OpenSpaceRoiDecider::GetParkingSpot(Frame *const frame,
                                         std::array<Vec2d, 4> *vertices,
                                         Path *nearby_path) {
  const auto &routing_request =
        frame->local_view().routing->routing_request();
  auto plot_type = routing_request.parking_info().parking_space_type();
  if (frame == nullptr) {
    AERROR << "Invalid frame, fail to GetParkingSpotFromMap from frame. ";
    return false;
  }

  auto point = common::util::PointFactory::ToPointENU(vehicle_state_);
  LaneInfoConstPtr nearest_lane;
  double vehicle_lane_s = 0.0;
  double vehicle_lane_l = 0.0;
  // Check if last frame lane is available
  const auto &ptr_last_frame = injector_->frame_history()->Latest();

  if (ptr_last_frame == nullptr) {
    AERROR << "Last frame failed, fail to GetParkingSpotfrom frame "
              "history.";
    return false;
  }

  const auto &previous_open_space_info = ptr_last_frame->open_space_info();
  if (previous_open_space_info.target_parking_lane() != nullptr &&
      previous_open_space_info.target_parking_spot_id() ==
          frame->open_space_info().target_parking_spot_id()) {
    nearest_lane = previous_open_space_info.target_parking_lane();
  } else {
    int status = HDMapUtil::BaseMap().GetNearestLaneWithHeading(
        point, 10.0, vehicle_state_.heading(), M_PI / 2.0, &nearest_lane,
        &vehicle_lane_s, &vehicle_lane_l);
    if (status != 0) {
      AERROR
          << "Getlane failed at OpenSpaceRoiDecider::GetParkingSpotFromMap()";
      return false;
    }
  }
  frame->mutable_open_space_info()->set_target_parking_lane(nearest_lane);

  // Find parking spot by getting nearestlane
  ParkingSpaceInfoConstPtr target_parking_spot = nullptr;
  LaneSegment nearest_lanesegment =
      LaneSegment(nearest_lane, nearest_lane->accumulate_s().front(),
                  nearest_lane->accumulate_s().back());
  std::vector<LaneSegment> segments_vector;
  int next_lanes_num = nearest_lane->lane().successor_id_size();
  if (next_lanes_num != 0) {
    for (int i = 0; i < next_lanes_num; ++i) {
      auto next_lane_id = nearest_lane->lane().successor_id(i);
      segments_vector.push_back(nearest_lanesegment);
      auto next_lane = hdmap_->GetLaneById(next_lane_id);
      LaneSegment next_lanesegment =
          LaneSegment(next_lane, next_lane->accumulate_s().front(),
                      next_lane->accumulate_s().back());
      segments_vector.push_back(next_lanesegment);
      size_t succeed_lanes_num = next_lane->lane().successor_id_size();
      if (succeed_lanes_num != 0) {
        for (size_t j = 0; j < succeed_lanes_num; j++) {
          auto succeed_lane_id = next_lane->lane().successor_id(j);
          auto succeed_lane = hdmap_->GetLaneById(succeed_lane_id);
          LaneSegment succeed_lanesegment =
            LaneSegment(succeed_lane, succeed_lane->accumulate_s().front(),
                        succeed_lane->accumulate_s().back());
            segments_vector.push_back(succeed_lanesegment);
        }
      }
      *nearby_path = Path(segments_vector);
      SearchTargetParkingSpotOnPath(*nearby_path, &target_parking_spot);
      if (target_parking_spot != nullptr) {
        break;
      }
    }
  } else {
    segments_vector.push_back(nearest_lanesegment);
    *nearby_path = Path(segments_vector);
    SearchTargetParkingSpotOnPath(*nearby_path, &target_parking_spot);
  }

  if (target_parking_spot == nullptr) {
    AERROR << "No such parking spot found after searching all path forward "
              "possible";
    return false;
  }

  if (!CheckDistanceToParkingSpot(frame, *nearby_path, target_parking_spot)) {
    AERROR << "target parking spot found, but too far, distance larger than "
              "pre-defined distance";
    return false;
  }

  // left or right of the parking lot is decided when viewing the parking spot
  // open upward
  Vec2d left_top = target_parking_spot->polygon().points().at(3);
  Vec2d left_down = target_parking_spot->polygon().points().at(0);
  Vec2d right_down = target_parking_spot->polygon().points().at(1);
  Vec2d right_top = target_parking_spot->polygon().points().at(2);
  if (plot_type == ParkingSpaceType::PARALLEL_PARKING) {
    const auto &routing_request =
      frame->local_view().routing->routing_request();
    auto corner_point =
        routing_request.parking_info().corner_point();
    left_top.set_x(corner_point.point().at(3).x());
    left_top.set_y(corner_point.point().at(3).y());
    left_down.set_x(corner_point.point().at(0).x());
    left_down.set_y(corner_point.point().at(0).y());
    right_down.set_x(corner_point.point().at(1).x());
    right_down.set_y(corner_point.point().at(1).y());
    right_top.set_x(corner_point.point().at(2).x());
    right_top.set_y(corner_point.point().at(2).y());
    double extend_right_x_buffer =
      config_.open_space_roi_decider_config().extend_right_x_buffer();
    double extend_left_x_buffer =
      config_.open_space_roi_decider_config().extend_left_x_buffer();
    right_top.set_x(right_top.x() + extend_right_x_buffer);
    left_top.set_x(left_top.x() - extend_left_x_buffer);
    left_down.set_x(left_down.x() - extend_left_x_buffer);
    right_down.set_x(right_down.x() + extend_right_x_buffer);
  }
  std::array<Vec2d, 4> parking_vertices{left_top, left_down, right_down,
                                        right_top};

  *vertices = std::move(parking_vertices);

  return true;
}

bool OpenSpaceRoiDecider::GetPullOverSpot(
    Frame *const frame, std::array<common::math::Vec2d, 4> *vertices,
    hdmap::Path *nearby_path) {
  const auto &pull_over_status =
      injector_->planning_context()->planning_status().pull_over();
  if (!pull_over_status.has_position() ||
      !pull_over_status.position().has_x() ||
      !pull_over_status.position().has_y() || !pull_over_status.has_theta()) {
    AERROR << "Pull over position not set in planning context";
    return false;
  }

  if (frame->reference_line_info().size() > 1) {
    AERROR << "Should not be in pull over when changing lane in open space "
              "planning";
    return false;
  }

  *nearby_path =
      frame->reference_line_info().front().reference_line().GetMapPath();

  // Construct left_top, left_down, right_down, right_top points
  double pull_over_x = pull_over_status.position().x();
  double pull_over_y = pull_over_status.position().y();
  const double pull_over_theta = pull_over_status.theta();
  const double pull_over_length_front = pull_over_status.length_front();
  const double pull_over_length_back = pull_over_status.length_back();
  const double pull_over_width_left = pull_over_status.width_left();
  const double pull_over_width_right = pull_over_status.width_right();

  Vec2d center_shift_vec((pull_over_length_front - pull_over_length_back) * 0.5,
                         (pull_over_width_left - pull_over_width_right) * 0.5);
  center_shift_vec.SelfRotate(pull_over_theta);
  pull_over_x += center_shift_vec.x();
  pull_over_y += center_shift_vec.y();

  const double half_length =
      (pull_over_length_front + pull_over_length_back) / 2.0;
  const double half_width =
      (pull_over_width_left + pull_over_width_right) / 2.0;

  const double cos_heading = std::cos(pull_over_theta);
  const double sin_heading = std::sin(pull_over_theta);

  const double dx1 = cos_heading * half_length;
  const double dy1 = sin_heading * half_length;
  const double dx2 = sin_heading * half_width;
  const double dy2 = -cos_heading * half_width;

  Vec2d left_top(pull_over_x - dx1 + dx2, pull_over_y - dy1 + dy2);
  Vec2d left_down(pull_over_x - dx1 - dx2, pull_over_y - dy1 - dy2);
  Vec2d right_down(pull_over_x + dx1 - dx2, pull_over_y + dy1 - dy2);
  Vec2d right_top(pull_over_x + dx1 + dx2, pull_over_y + dy1 + dy2);

  std::array<Vec2d, 4> pull_over_vertices{left_top, left_down, right_down,
                                          right_top};
  *vertices = std::move(pull_over_vertices);

  return true;
}

void OpenSpaceRoiDecider::SearchTargetParkingSpotOnPath(
    const hdmap::Path &nearby_path,
    ParkingSpaceInfoConstPtr *target_parking_spot) {
  const auto &parking_space_overlaps = nearby_path.parking_space_overlaps();
  for (const auto &parking_overlap : parking_space_overlaps) {
    if (parking_overlap.object_id == target_parking_spot_id_) {
      hdmap::Id id;
      id.set_id(parking_overlap.object_id);
      *target_parking_spot = hdmap_->GetParkingSpaceById(id);
    }
  }
}

bool OpenSpaceRoiDecider::CheckDistanceToParkingSpot(
    Frame *const frame,
    const hdmap::Path &nearby_path,
    const hdmap::ParkingSpaceInfoConstPtr &target_parking_spot) {
  const auto &routing_request =
      frame->local_view().routing->routing_request();
  auto corner_point =
      routing_request.parking_info().corner_point();
  Vec2d left_bottom_point = target_parking_spot->polygon().points().at(0);
  Vec2d right_bottom_point = target_parking_spot->polygon().points().at(1);
  left_bottom_point.set_x(corner_point.point().at(0).x());
  left_bottom_point.set_y(corner_point.point().at(0).y());
  right_bottom_point.set_x(corner_point.point().at(1).x());
  right_bottom_point.set_y(corner_point.point().at(1).y());
  double left_bottom_point_s = 0.0;
  double left_bottom_point_l = 0.0;
  double right_bottom_point_s = 0.0;
  double right_bottom_point_l = 0.0;
  double vehicle_point_s = 0.0;
  double vehicle_point_l = 0.0;
  nearby_path.GetNearestPoint(left_bottom_point, &left_bottom_point_s,
                              &left_bottom_point_l);
  nearby_path.GetNearestPoint(right_bottom_point, &right_bottom_point_s,
                              &right_bottom_point_l);
  Vec2d vehicle_vec(vehicle_state_.x(), vehicle_state_.y());
  nearby_path.GetNearestPoint(vehicle_vec, &vehicle_point_s, &vehicle_point_l);
  if (std::abs((left_bottom_point_s + right_bottom_point_s) / 2 -
               vehicle_point_s) <
      config_.open_space_roi_decider_config().parking_start_range()) {
    return true;
  } else {
    return false;
  }
}

bool OpenSpaceRoiDecider::FuseLineSegments(
    std::vector<std::vector<common::math::Vec2d>> *line_segments_vec) {
  static constexpr double kEpsilon = 1.0e-8;
  auto cur_segment = line_segments_vec->begin();
  while (cur_segment != line_segments_vec->end() - 1) {
    auto next_segment = cur_segment + 1;
    auto cur_last_point = cur_segment->back();
    auto next_first_point = next_segment->front();
    // Check if they are the same points
    if (cur_last_point.DistanceTo(next_first_point) > kEpsilon) {
      ++cur_segment;
      continue;
    }
    if (cur_segment->size() < 2 || next_segment->size() < 2) {
      AERROR << "Single point line_segments vec not expected";
      return false;
    }
    size_t cur_segments_size = cur_segment->size();
    auto cur_second_to_last_point = cur_segment->at(cur_segments_size - 2);
    auto next_second_point = next_segment->at(1);
    if (CrossProd(cur_second_to_last_point, cur_last_point, next_second_point) <
        0.0) {
      cur_segment->push_back(next_second_point);
      next_segment->erase(next_segment->begin(), next_segment->begin() + 2);
      if (next_segment->empty()) {
        line_segments_vec->erase(next_segment);
      }
    } else {
      ++cur_segment;
    }
  }
  return true;
}

bool OpenSpaceRoiDecider::FormulateBoundaryConstraints(
    const std::vector<std::vector<common::math::Vec2d>> &roi_parking_boundary,
    Frame *const frame) {
  // Gather vertice needed by warm start and distance approach
  if (!LoadObstacleInVertices(roi_parking_boundary, frame)) {
    AERROR << "fail at LoadObstacleInVertices()";
    return false;
  }
  // Transform vertices into the form of Ax>b
  if (!LoadObstacleInHyperPlanes(frame)) {
    AERROR << "fail at LoadObstacleInHyperPlanes()";
    return false;
  }
  return true;
}

bool OpenSpaceRoiDecider::LoadObstacleInVertices(
    const std::vector<std::vector<common::math::Vec2d>> &roi_parking_boundary,
    Frame *const frame) {
  auto *mutable_open_space_info = frame->mutable_open_space_info();
  const auto &open_space_info = frame->open_space_info();
  auto *obstacles_vertices_vec =
      mutable_open_space_info->mutable_obstacles_vertices_vec();
  auto *obstacles_edges_num_vec =
      mutable_open_space_info->mutable_obstacles_edges_num();

  // load vertices for parking boundary (not need to repeat the first
  // vertice to get close hull)
  size_t parking_boundaries_num = roi_parking_boundary.size();
  size_t perception_obstacles_num = 0;

  for (size_t i = 0; i < parking_boundaries_num; ++i) {
    obstacles_vertices_vec->push_back(roi_parking_boundary[i]);
  }

  Eigen::MatrixXi parking_boundaries_obstacles_edges_num(parking_boundaries_num,
                                                         1);
  for (size_t i = 0; i < parking_boundaries_num; i++) {
    CHECK_GT(roi_parking_boundary[i].size(), 1U);
    parking_boundaries_obstacles_edges_num(i, 0) =
        static_cast<int>(roi_parking_boundary[i].size()) - 1;
  }

  if (config_.open_space_roi_decider_config().enable_perception_obstacles()) {
    if (perception_obstacles_num == 0) {
      ADEBUG << "no obstacle given by perception";
    }

    // load vertices for perception obstacles(repeat the first vertice at the
    // last to form closed convex hull)
    const auto &origin_point = open_space_info.origin_point();
    const auto &origin_heading = open_space_info.origin_heading();
    for (const auto &obstacle : obstacles_by_frame_->Items()) {
      if (FilterOutObstacle(*frame, *obstacle)) {
        continue;
      }
      ++perception_obstacles_num;

      Box2d original_box = obstacle->PerceptionBoundingBox();
      original_box.Shift(-1.0 * origin_point);
      original_box.LongitudinalExtend(
          config_.open_space_roi_decider_config().perception_obstacle_buffer());
      original_box.LateralExtend(
          config_.open_space_roi_decider_config().perception_obstacle_buffer());

      // TODO(Jinyun): Check correctness of ExpandByDistance() in polygon
      // Polygon2d buffered_box(original_box);
      // buffered_box = buffered_box.ExpandByDistance(
      //     config_.open_space_roi_decider_config().perception_obstacle_buffer());
      // TODO(Runxin): Rotate from origin instead
      // original_box.RotateFromCenter(-1.0 * origin_heading);
      std::vector<Vec2d> vertices_ccw = original_box.GetAllCorners();
      std::vector<Vec2d> vertices_cw;
      while (!vertices_ccw.empty()) {
        auto current_corner_pt = vertices_ccw.back();
        current_corner_pt.SelfRotate(-1.0 * origin_heading);
        vertices_cw.push_back(current_corner_pt);
        vertices_ccw.pop_back();
      }
      // As the perception obstacle is a closed convex set, the first vertice
      // is repeated at the end of the vector to help transform all four edges
      // to inequality constraint
      vertices_cw.push_back(vertices_cw.front());
      obstacles_vertices_vec->push_back(vertices_cw);
    }

    // obstacle boundary box is used, thus the edges are set to be 4
    Eigen::MatrixXi perception_obstacles_edges_num =
        4 * Eigen::MatrixXi::Ones(perception_obstacles_num, 1);

    obstacles_edges_num_vec->resize(
        parking_boundaries_obstacles_edges_num.rows() +
            perception_obstacles_edges_num.rows(),
        1);
    *(obstacles_edges_num_vec) << parking_boundaries_obstacles_edges_num,
        perception_obstacles_edges_num;

  } else {
    obstacles_edges_num_vec->resize(
        parking_boundaries_obstacles_edges_num.rows(), 1);
    *(obstacles_edges_num_vec) << parking_boundaries_obstacles_edges_num;
  }

  mutable_open_space_info->set_obstacles_num(parking_boundaries_num +
                                             perception_obstacles_num);
  return true;
}

bool OpenSpaceRoiDecider::FilterOutObstacle(const Frame &frame,
                                            const Obstacle &obstacle) {
  if (obstacle.IsVirtual()) {
    return true;
  }

  const auto &open_space_info = frame.open_space_info();
  const auto &origin_point = open_space_info.origin_point();
  const auto &origin_heading = open_space_info.origin_heading();
  const auto &obstacle_box = obstacle.PerceptionBoundingBox();
  auto obstacle_center_xy = obstacle_box.center();

  // xy_boundary in xmin, xmax, ymin, ymax.
  const auto &roi_xy_boundary = open_space_info.ROI_xy_boundary();
  obstacle_center_xy -= origin_point;
  obstacle_center_xy.SelfRotate(-origin_heading);
  if (obstacle_center_xy.x() < roi_xy_boundary[0] ||
      obstacle_center_xy.x() > roi_xy_boundary[1] ||
      obstacle_center_xy.y() < roi_xy_boundary[2] ||
      obstacle_center_xy.y() > roi_xy_boundary[3]) {
    return true;
  }

  // Translate the end pose back to world frame with endpose in x, y, phi, v
  const auto &end_pose = open_space_info.open_space_end_pose();
  Vec2d end_pose_x_y(end_pose[0], end_pose[1]);
  end_pose_x_y.SelfRotate(origin_heading);
  end_pose_x_y += origin_point;

  // Get vehicle state
  Vec2d vehicle_x_y(vehicle_state_.x(), vehicle_state_.y());

  // Use vehicle position and end position to filter out obstacle
  const double vehicle_center_to_obstacle =
      obstacle_box.DistanceTo(vehicle_x_y);
  const double end_pose_center_to_obstacle =
      obstacle_box.DistanceTo(end_pose_x_y);
  const double filtering_distance =
      config_.open_space_roi_decider_config()
          .perception_obstacle_filtering_distance();
  if (vehicle_center_to_obstacle > filtering_distance &&
      end_pose_center_to_obstacle > filtering_distance) {
    return true;
  }
  return false;
}

bool OpenSpaceRoiDecider::LoadObstacleInHyperPlanes(Frame *const frame) {
  *(frame->mutable_open_space_info()->mutable_obstacles_A()) =
      Eigen::MatrixXd::Zero(
          frame->open_space_info().obstacles_edges_num().sum(), 2);
  *(frame->mutable_open_space_info()->mutable_obstacles_b()) =
      Eigen::MatrixXd::Zero(
          frame->open_space_info().obstacles_edges_num().sum(), 1);
  // vertices using H-representation
  if (!GetHyperPlanes(
          frame->open_space_info().obstacles_num(),
          frame->open_space_info().obstacles_edges_num(),
          frame->open_space_info().obstacles_vertices_vec(),
          frame->mutable_open_space_info()->mutable_obstacles_A(),
          frame->mutable_open_space_info()->mutable_obstacles_b())) {
    AERROR << "Fail to present obstacle in hyperplane";
    return false;
  }
  return true;
}

bool OpenSpaceRoiDecider::GetHyperPlanes(
    const size_t &obstacles_num, const Eigen::MatrixXi &obstacles_edges_num,
    const std::vector<std::vector<Vec2d>> &obstacles_vertices_vec,
    Eigen::MatrixXd *A_all, Eigen::MatrixXd *b_all) {
  if (obstacles_num != obstacles_vertices_vec.size()) {
    AERROR << "obstacles_num != obstacles_vertices_vec.size()";
    return false;
  }

  A_all->resize(obstacles_edges_num.sum(), 2);
  b_all->resize(obstacles_edges_num.sum(), 1);

  int counter = 0;
  double kEpsilon = 1.0e-5;
  // start building H representation
  for (size_t i = 0; i < obstacles_num; ++i) {
    size_t current_vertice_num = obstacles_edges_num(i, 0);
    Eigen::MatrixXd A_i(current_vertice_num, 2);
    Eigen::MatrixXd b_i(current_vertice_num, 1);

    // take two subsequent vertices, and computer hyperplane
    for (size_t j = 0; j < current_vertice_num; ++j) {
      Vec2d v1 = obstacles_vertices_vec[i][j];
      Vec2d v2 = obstacles_vertices_vec[i][j + 1];

      Eigen::MatrixXd A_tmp(2, 1), b_tmp(1, 1), ab(2, 1);
      // find hyperplane passing through v1 and v2
      if (std::abs(v1.x() - v2.x()) < kEpsilon) {
        if (v2.y() < v1.y()) {
          A_tmp << 1, 0;
          b_tmp << v1.x();
        } else {
          A_tmp << -1, 0;
          b_tmp << -v1.x();
        }
      } else if (std::abs(v1.y() - v2.y()) < kEpsilon) {
        if (v1.x() < v2.x()) {
          A_tmp << 0, 1;
          b_tmp << v1.y();
        } else {
          A_tmp << 0, -1;
          b_tmp << -v1.y();
        }
      } else {
        Eigen::MatrixXd tmp1(2, 2);
        tmp1 << v1.x(), 1, v2.x(), 1;
        Eigen::MatrixXd tmp2(2, 1);
        tmp2 << v1.y(), v2.y();
        ab = tmp1.inverse() * tmp2;
        double a = ab(0, 0);
        double b = ab(1, 0);

        if (v1.x() < v2.x()) {
          A_tmp << -a, 1;
          b_tmp << b;
        } else {
          A_tmp << a, -1;
          b_tmp << -b;
        }
      }

      // store vertices
      A_i.block(j, 0, 1, 2) = A_tmp.transpose();
      b_i.block(j, 0, 1, 1) = b_tmp;
    }

    A_all->block(counter, 0, A_i.rows(), 2) = A_i;
    b_all->block(counter, 0, b_i.rows(), 1) = b_i;
    counter += static_cast<int>(current_vertice_num);
  }
  return true;
}

bool OpenSpaceRoiDecider::IsInParkingLot(
    const double adc_init_x, const double adc_init_y,
    const double adc_init_heading, std::array<Vec2d, 4> *parking_lot_vertices) {
  std::vector<ParkingSpaceInfoConstPtr> parking_lots;
  // make sure there is only one parking lot in search range
  const double kDistance = 1.0;
  auto adc_parking_spot =
      common::util::PointFactory::ToPointENU(adc_init_x, adc_init_y, 0);
  ADEBUG << "IsInParkingLot";
  ADEBUG << hdmap_;
  ADEBUG << hdmap_->GetParkingSpaces(adc_parking_spot, kDistance,
                                     &parking_lots);
  if (hdmap_->GetParkingSpaces(adc_parking_spot, kDistance, &parking_lots) ==
      0) {
    GetParkSpotFromMap(parking_lots.front(), parking_lot_vertices);
    return true;
  }
  return false;
}

void OpenSpaceRoiDecider::GetParkSpotFromMap(
    ParkingSpaceInfoConstPtr parking_lot, std::array<Vec2d, 4> *vertices) {
  // left or right of the parking lot is decided when viewing the parking spot
  // open upward
  Vec2d left_top = parking_lot->polygon().points().at(3);
  Vec2d left_down = parking_lot->polygon().points().at(0);
  Vec2d right_down = parking_lot->polygon().points().at(1);
  Vec2d right_top = parking_lot->polygon().points().at(2);

  std::array<Vec2d, 4> parking_vertices{left_top, left_down, right_down,
                                        right_top};

  *vertices = std::move(parking_vertices);
  Vec2d tmp = (*vertices)[0];
  ADEBUG << "Parking Lot";
  ADEBUG << "parking_lot_vertices: (" << tmp.x() << ", " << tmp.y() << ")";
}

}  // namespace planning
}  // namespace apollo<|MERGE_RESOLUTION|>--- conflicted
+++ resolved
@@ -849,34 +849,6 @@
     lane_info->lane().left_boundary().curve().segment();
   const auto& right_boundary_segment =
     lane_info->lane().right_boundary().curve().segment();
-<<<<<<< HEAD
-  size_t lane_points_num = left_boundary_segment[0].line_segment().point_size();
-  int temp_record_left = 0;
-  int temp_record_right = 0;
-  std::vector<PointENU> left_points, right_points;
-  for (size_t i = 0; i < lane_points_num; ++i) {
-    left_points.push_back(left_boundary_segment[0].
-                          line_segment().point().at(i));
-    right_points.push_back(right_boundary_segment[0].
-                           line_segment().point().at(i));
-  }
-  // (to do): by s
-  for (size_t i = 0; i < lane_points_num; ++i) {
-    if (left_points[i].x() < temp_state_.x()) {
-      In_left_boundary_points->push_back(left_points[i]);
-      temp_record_left = i;
-    }
-    if (right_points[i].x() < temp_state_.x()) {
-      In_right_boundary_points->push_back(right_points[i]);
-      temp_record_right = i;
-    }
-  }
-  // add one point, bigger than vehicle x
-  if (left_points[temp_record_left - 1].x() > temp_state_.x()) {
-    In_left_boundary_points->push_back(left_points[temp_record_left - 1]);
-  }
-  if (right_points[temp_record_right - 1].x() > temp_state_.x()) {
-=======
   size_t lane_points_num =
     left_boundary_segment[0].line_segment().point_size();
   int temp_record_left = 0;
@@ -924,7 +896,6 @@
     In_left_boundary_points->push_back(left_points[temp_record_left - 1]);
   }
   if (right_s[temp_record_right - 1] < car_s) {
->>>>>>> 3e7bf35a
     In_right_boundary_points->push_back(right_points[temp_record_right - 1]);
   }
   std::reverse(In_right_boundary_points->begin(),
@@ -944,31 +915,6 @@
     left_boundary_segment[0].line_segment().point_size();
   int temp_record_left = 0;
   int temp_record_right = 0;
-<<<<<<< HEAD
-  std::vector<PointENU> left_points, right_points;
-  for (size_t i = 0; i < lane_points_num; ++i) {
-    left_points.push_back(left_boundary_segment[0].
-                          line_segment().point().at(i));
-    right_points.push_back(right_boundary_segment[0].
-                          line_segment().point().at(i));
-  }
-  // (to do): by s
-  for (size_t i = 0; i < lane_points_num; ++i) {
-    if (left_points[i].x() < routing_target_point_.x()) {
-      Out_left_boundary_points->push_back(left_points[i]);
-      temp_record_left = i;
-    }
-    if (right_points[i].x() < routing_target_point_.x()) {
-      Out_right_boundary_points->push_back(right_points[i]);
-      temp_record_right = i;
-    }
-  }
-  // add one point, bigger than vehicle x
-  if (left_points[temp_record_left + 1].x() > routing_target_point_.x()) {
-    Out_left_boundary_points->push_back(left_points[temp_record_left + 1]);
-  }
-  if (right_points[temp_record_right + 1].x() > routing_target_point_.x()) {
-=======
   double left_point_s = 0.0;
   double left_point_l = 0.0;
   double right_point_s = 0.0;
@@ -1013,7 +959,6 @@
     Out_left_boundary_points->push_back(left_points[temp_record_left + 1]);
   }
   if (right_s[temp_record_right + 1] > target_point_s) {
->>>>>>> 3e7bf35a
     Out_right_boundary_points->push_back(right_points[temp_record_right + 1]);
   }
   std::reverse(Out_left_boundary_points->begin(),
@@ -1102,10 +1047,6 @@
                             In_right_boundary_points[0].y()});
   const auto &origin_point = frame->open_space_info().origin_point();
   const auto &origin_heading = frame->open_space_info().origin_heading();
-<<<<<<< HEAD
-
-=======
->>>>>>> 3e7bf35a
   for (size_t i = 0; i < point_boundary.size(); ++i) {
     point_boundary[i] -= origin_point;
     point_boundary[i].SelfRotate(-origin_heading);
